--- conflicted
+++ resolved
@@ -145,21 +145,12 @@
     protected abstract Action process() throws Exception;
 
     /**
-     * @deprecated Use {@link #onCompleteSuccess()} instead.
-     */
-    @Deprecated
-    protected void completed()
-    {
-    }
-
-    /**
      * Invoked when the overall task has completed successfully.
      *
      * @see #onCompleteFailure(Throwable)
      */
     protected void onCompleteSuccess()
     {
-        completed();
     }
     
     /**
@@ -395,11 +386,7 @@
                 {
                     if (_state.compareAndSet(current, State.CLOSED))
                     {
-<<<<<<< HEAD
                         onCompleteFailure(new ClosedChannelException());
-=======
-                        onCompleteFailure(new IllegalStateException("Closed with pending callback " + this));
->>>>>>> dd914db3
                         return;
                     }
                 }
