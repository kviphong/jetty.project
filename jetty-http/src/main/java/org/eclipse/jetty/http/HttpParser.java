--- conflicted
+++ resolved
@@ -28,11 +28,8 @@
 import org.eclipse.jetty.util.ArrayTernaryTrie;
 import org.eclipse.jetty.util.ArrayTrie;
 import org.eclipse.jetty.util.BufferUtil;
-<<<<<<< HEAD
-=======
 import org.eclipse.jetty.util.HostPort;
 import org.eclipse.jetty.util.StringUtil;
->>>>>>> 0155ae76
 import org.eclipse.jetty.util.Trie;
 import org.eclipse.jetty.util.TypeUtil;
 import org.eclipse.jetty.util.Utf8StringBuilder;
@@ -910,7 +907,6 @@
                         }
                         break;
 
-<<<<<<< HEAD
                     case HOST:
                         _host=true;
                         if (!(_field instanceof HostPortHttpField) && _valueString!=null && !_valueString.isEmpty())
@@ -939,36 +935,10 @@
                         break;
 
                     default: break;
+
                 }
 
                 if (add_to_connection_trie && !_connectionFields.isFull() && _header!=null && _valueString!=null)
-=======
-            case HOST:
-                add_to_connection_trie=_connectionFields!=null && _field==null;
-                _host=true;
-                if (_valueString==null || _valueString.length()==0)
-                {
-                    throw new BadMessageException(HttpStatus.BAD_REQUEST_400,"Bad Host header");
-                }
-
-                try
-                {
-                    HostPort authority = new HostPort(_valueString);
-                    if (_requestHandler!=null)
-                        _requestHandler.parsedHostHeader(authority.getHost(),authority.getPort());
-                }
-                catch (final Exception e)
-                {
-                    throw new BadMessageException(HttpStatus.BAD_REQUEST_400,"Bad Host header")
-                    {{initCause(e);}};
-                }
-                
-              break;
-              
-            case CONNECTION:
-                // Don't cache if not persistent
-                if (_valueString!=null && _valueString.contains("close"))
->>>>>>> 0155ae76
                 {
                     if (_field==null)
                         _field=new HttpField(_header,legacyString(_headerString,_header.asString()),_valueString);
