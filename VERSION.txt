jetty-9.3.8-SNAPSHOT

<<<<<<< HEAD
jetty-9.2.15.v20160210 - 10 February 2016
 + 482042 New API, Allow customization of ServletHandler path mapping
 + 482243 Fixed GzipHandler for Include.
 + 482270 Expose upgrade request locales.
 + 482855 Content-Length omitted for POST requests with empty body
 + 483620 Servlet annotation mapping to "/" should override webdefault.xml
   mapping
 + 483857 jetty-client onComplete isn't called in case of exception in
   GZIPContentDecoder.
 + 484349 Promote WebSocket PathMappings / PathSpec to Jetty Http
 + 484350 Allow GzipHandler path include/exclude to use regex
 + 484397 Unavoidable NullPointerException in onMessage-Handler for
   PongMessages
 + 484603 HashLoginService does not stop its PropertyUserStore
 + 484612 Restore WebSocket Session.close() sending 1000/Normal status code
 + 484621 Client hangs till timeout when Authentication.authenticate() throws
   exception.
 + 487511 Jetty HTTP won't work on turkish systems.
 + 485535 jetty.sh results in FAILED when running service restart
 + 485663 NullPointerException in WebSocketSession during upgrade with DEBUG
   logging
 + 485712 Quickstart web.xml is absolute 
=======
jetty-9.3.8.RC0 - 25 February 2016
 + 81 Exception not always thrown in Jetty to application when upload part is
   too big
 + 82 Request.getPart() that results in Exception still allows other parts to
   be fetched
 + 251 Removing SSLEngine.beginHandshake() calls
 + 285 PathContentProvider - Use of Direct buffers without pooling
 + 298 qtp threads spin-locked in MBeanContainer.beanAdded
 + 342 Reintroducing Response parameter to logExtended
 + 344 init script does not properly display status of a non running service
 + 346 HttpParser RFC2616 Compliance mode
 + 347 Avoid sending request using a connection that is idle timing out
 + 352 Integrate session idling for MongoSessionManager
 + 354 Spin loop in case of exception thrown during accept()
 + 355 Improve close behaviour
 + 478918 Change javax.servlet.error,forward,include literals to
   RequestDispatcher constants
 + 484446 InputStreamResponseListener's InputStream uses default read (3) and
   blocks early on never-ending response.
 + 485306 HttpParser (HttpURI) mistaking basic auth password as a port number
 + 485469 permessage-deflate extension causes protocol error in Firefox/Chrome
 + 486394 Restore MultiPartFilter behavior with regards to temp file access
 + 486497 NPE in MappedLoginService
 + 486511 Server.getURI() returns wrong scheme on SSL/HTTPS
 + 486530 Handler added to WebAppContext prevents ServletContext initialization
 + 486589 HttpRequest has a wrong HTTP Version in HTTP/2.
 + 486604 Add debug logging of ErrorPageErrorHandler logic
 + 486674 Quickstart path attribute normalization should be based on longest
   path match
 + 486829 Cancel stream error after a failed request with the HTTP/2.0 client.
 + 486877 Google Chrome flagging 'obsolete cipher suite' in Jetty and will soon
   issue broken padlock
 + 486930 Selector does not correctly handle rejected execution exception
 + 487158 Switched SCM URIs to github
 + 487197 Deflater/Inflater memory leak with WebSocket permessage-deflate
   extension
 + 487198 ContextScopeListener should be called on context start and stop
 + 487277 Introduce http-forwarded module for X-Forwarded support
 + 487354 Aborted request or response does not send RST_STREAM frame.
 + 487511 Jetty HTTP won't work on turkish systems.
 + 487714 Avoid NPE in close race for async write
 + 487750 HTTP/2 push must not be recursive.
>>>>>>> 9111aeb6

jetty-9.3.7.v20160115 - 15 January 2016
 + 471171 Support SYNC_FLUSH in GzipHandler
 + 485469 permessage-deflate extension causes protocol error in Firefox/Chrome
 + 485714 Update SSL configuration to mitigate SLOTH vulnerability
 + 485884 WebAppContext defaults should be same for xml or war deployment
 + 485969 WebSocket upgrade response should honor HttpConfiguration server
   version settings

jetty-9.3.7.RC1 - 13 January 2016
 + 481986 Dead JSR 356 Server Session still being tracked after
   Session/Connection closure
 + 484616 Outdated version of javaee_web_services_client_1_2.xsd
 + 485031 two PathWatcher threads running after automatically restarting webapp
 + 485063 After stopping JettyWebAppContext, it still contains reference to old
   WebAppClassLoader via ServerContainer bean
 + 485064 HashSessionManager leaks ScheduledExecutorScheduler with reference to
   un-deployed webapp
 + 485376 Multiple charset attributes in Content-Type
 + 485535 jetty.sh results in FAILED when running service restart
 + 485663 NullPointerException in WebSocketSession during upgrade with DEBUG
   logging
 + 485712 Quickstart web.xml is absolute

jetty-9.3.7.RC0 - 05 January 2016
 + 458745 Async ISE in async Echo
 + 481567 permessage-deflate causing data-dependent ju.zip.DataFormatException:
   invalid stored block lengths
 + 482173 Track original Query string in Rewrite RuleContainer too
 + 482243 Fixed GzipHandler for Include.
 + 482270 Expose upgrade request locales.
 + 482272 Fixed relative symlink checking
 + 482506 HTTP/2 load test with h2load fails.
 + 482670 HttpURI wrongly parser URI paths starting with /@
 + 482855 Content-Length omitted for POST requests with empty body
 + 482959 Local stream count never decrements when closing a stream causing
   IllegalStateException.
 + 483009 MultiPartContentProvider may send wrong Content-Length.
 + 483039 HTTP2 Upgrade case sensitivity on Connection header
 + 483344 text/csv Mime Type For CSV in mime properties File
 + 483413 Warn on @Deprecated servlet/filter use
 + 483422 Empty chunked body in 304 Response
 + 483620 Servlet annotation mapping to "/" should override webdefault.xml
   mapping
 + 483857 jetty-client onComplete isn't called in case of exception in
   GZIPContentDecoder.
 + 483878 Parallel requests stuck via the http client transport over HTTP/2.
 + 484167 GOAWAY frames aren't handling disconnects appropriately on Client.
 + 484210 HttpClient over HTTP/2 should honor maxConcurrentStreams.
 + 484262 Race condition between GOAWAY disconnect and ability to make new
   request.
 + 484349 Promote WebSocket PathMappings / PathSpec to Jetty Http
 + 484350 Allow GzipHandler path include/exclude to use regex
 + 484397 Unavoidable NullPointerException in onMessage-Handler for
   PongMessages
 + 484440 Swap WebSocket PathMappings for new jetty-http PathMappings
 + 484585 Avoid sending request using a connection that is idle timing out.
 + 484603 HashLoginService does not stop its PropertyUserStore
 + 484612 Restore WebSocket Session.close() sending 1000/Normal status code
 + 484621 Client hangs till timeout when Authentication.authenticate() throws
   exception.
 + 484622 Improve handling of Direct and Mapped buffers for static content
 + 484624 Disable CachingWebAppClassLoader
 + 484657 Support HSTS rfc6797
 + 484683 FastCGI request idle timeout is handled incorrectly.
 + 484718 Review idle timeout handling.
 + 484801 Avoid non-cached memory mapped files
 + 484818 Expose interesting HTTP/2 attributes and operations via JMX.
 + 484822 Jetty ThreadMonitor memory leak
 + 484861 Improve FlowControlStrategy stall handling.
 + 484876 Make simpler to customize the FlowControlStrategy.
 + 484878 Make BufferingFlowControlStrategy.bufferRatio configurable via JMX.

jetty-9.3.6.v20151106 - 06 November 2015
 + 419966 Add ContentProvider that submits multipart/form-data.
 + 472675 No main manifest attribute, in jetty-runner regression
 + 476641 Proxy rewriteTarget() null return does not call error handler.
 + 478757 DebugHandler thread name is mangled
 + 479179 Fixed NPE from debug
 + 479378 Incorrect REQUEST_URI.
 + 479712 Documented --approve-all-licenses
 + 479832 Use system properties for gcloud config for GCloudDatastore session
   manager
 + 479839 Regression when starting application with excessive scan times
 + 479865 IllegalStateException: Multiple servlets map to path: *.jsp: jsp,jsp
 + 480061 HTTP/2 server doesn't send GOAWAY frame when shutting down.
 + 480162 Continuations behavior differences due to HttpURI behavior
 + 480260 HPack decode error for buffers with offset.
 + 480272 Update to newer jdt ecj version
 + 480452 Large downloads via FastCGI proxy keep HttpClient connections active.
 + 480764 Error parsing empty multipart.
 + 481006 SSL requests intermittently fail with EOFException when SSL
   renegotiation is disallowed.
 + 481203 Add ability to set configurations to apply to WebAppContext for
   jetty-maven-plugin
 + 481225 Secondary resources with query parameters are not properly pushed.
 + 481236 Make ShutdownMonitor java security manager friendly
 + 481355 Nested Symlinks
 + 481373 Corner cases where session may remain in JDBCSessionManager memory
 + 481385 Incorrect parsing of END_REQUEST frames.
 + 481418 ResourceHandler sets last modified
 + 481437 Port ConnectHandler connect and context functionality from Jetty 8.
 + 481554 DispatcherType reset race

jetty-9.2.14.v20151106 - 06 November 2015
 + 428474 Expose batch mode in the Jetty WebSocket API
 + 471055 Restore legacy/experimental WebSocket extensions (deflate-frame)
 + 472082 isOpen returns true on CLOSING Connection
 + 474068 Update WebSocket Extension for permessage-deflate draft-22
 + 474319 Reintroduce blocking connect().
 + 474321 Allow synchronous address resolution.
 + 474453 Tiny buffers (under 7 bytes) fail to compress in permessage-deflate
 + 474454 Backport permessage-deflate from Jetty 9.3.x to 9.2.x
 + 474936 WebSocketSessions are not always cleaned out from openSessions
 + 476023 Incorrect trimming of WebSocket close reason
 + 476049 When using WebSocket Session.close() there should be no status code
   or reason sent
 + 477385 Problem in MANIFEST.MF with version 9.2.10 / 9.2.13.
 + 477817 Fixed memory leak in QueuedThreadPool
 + 481006 SSL requests intermittently fail with EOFException when SSL
   renegotiation is disallowed.
 + 481236 Make ShutdownMonitor java security manager friendly
 + 481437 Port ConnectHandler connect and context functionality from Jetty 8.

jetty-9.3.5.v20151012 - 12 October 2015
 + 479343 calls to MetaData#orderFragments() with relative ordering adds
   duplicate jars
 + 479537 Server preface sent after client preface reply.
 + 479584 WS Session does not contain UpgradeRequest information in
   WebSocketAdapter.onWebSocketConnect callback

jetty-9.3.4.v20151007 - 07 October 2015
 + 428474 Expose batch mode in the Jetty WebSocket API
 + 472082 isOpen returns true on CLOSING Connection
 + 474936 WebSocketSessions are not always cleaned out from openSessions
 + 475209 WebSocketServerFactory should not hand null object to
   DecoratedObjectFactory
 + 476023 Incorrect trimming of WebSocket close reason
 + 476049 When using WebSocket Session.close() there should be no status code
   or reason sent
 + 476170 Support servers that close connections without sending Connection:
   close header.
 + 476720 getTrustStoreResource fixed
 + 477087 Enforce that the preface contains a SETTINGS frame.
 + 477123 AsyncListener callbacks need context scope
 + 477270 Add ability to send a single PRIORITY frame.
 + 477278 Refactored DefaultServlet for cached Gzip & Etags
 + 477385 Make jetty osgi manifests only resolve jetty packages against a
   single distro version
 + 477641 ALPN classes exposed to webapps - fixed typo
 + 477680 Encode merged query parameters
 + 477737 Improve handling of etags with dynamic and static gzip
 + 477757 Null args in TypeUtil .call & .construct result in confusing
   exceptions
 + 477817 Fixed memory leak in QueuedThreadPool
 + 477878 HttpClient over HTTP/2 doesn't close upload stream.
 + 477885 Jetty HTTP2 client fails to connect with Netty server - HTTP2 client
   preface missing or corrupt.
 + 477890 Overwhelmed HTTP/2 server discards data.
 + 477895 Prevent leak of handles to deleted files after redeploy
 + 477900 Increase client authentication default max content size
 + 478008 Do not reset current value of CounterStatistics
 + 478021 Client sending Connection: close does not shutdown output.
 + 478105 prependFilterMapping check for null FilterHolder
 + 478239 Remove pointless synchronize in infinispan scavenging
 + 478247 WebappClassLoader pinned after redeploy
 + 478275 Priority information in HEADERS frame is not sent.
 + 478280 property file in temp directory
 + 478372 JavaUtilLog setSourceClass and setSourceMethod
 + 478434 Priority weights should be between 1 and 256 inclusive.
 + 478752 Clarify support for HttpServletRequest.upgrade()
 + 478757 DebugHandler thread name is mangled
 + 478829 WebsocketSession not cleaned up / memory leak
 + 478862 Update to jstl 1.2.5
 + 478923 threads stuck at SharedBlockingCallback$Blocker.block
 + 479026 Wrong CONNECT request idle timeout.
 + 479277 HttpClient with HTTP/2 transport does not work for "https" URLs.

jetty-9.3.3.v20150827 - 27 August 2015
 + 470311 Introduce a proxy-protocol module.
 + 471055 Restore legacy/experimental WebSocket extensions (deflate-frame)
 + 472411 PathResource.checkAliasPath() typo
 + 473321 Overriding SSL context KeyStoreType requires explicit override of
   TrustStoreType
 + 474025 SslContextFactory does not work with JCEKS Keystore
 + 474068 Update WebSocket Extension for permessage-deflate draft-22
 + 474319 Reintroduce blocking connect().
 + 474321 Allow synchronous address resolution.
 + 474344 apache-jstl includes test dependencies
 + 474358 DefaultServlet bad Content-Type on compressed content
 + 474361 Handle JVM version extensions like -internal
 + 474453 Tiny buffers (under 7 bytes) fail to compress in permessage-deflate
 + 474454 Backport permessage-deflate from Jetty 9.3.x to 9.2.x
 + 474455 Enable permessage-deflate WebSocket extension
 + 474558 Debug log ServletContainerInitializer @HandlesTypes contents
 + 474617 AsyncListener.onError not called for errors
 + 474618 AsyncListener.onComplete not called when error occurs
 + 474634 AsyncListener.onError() handling.
 + 474685 GzipHandler configuration supports csv paths and mimetypes.
 + 474888 HttpClient JMX support.
 + 474936 WebSocketSessions are not always cleaned out from openSessions
 + 474961 Close input stream for classes in AnnotationParser after scanning
 + 475195 SNI matching fails when keystore does not contain wild certificates.
 + 475483 Starting Jetty with [exec] should use properties file.
 + 475546 ClosedChannelException when connecting to HTTPS over HTTP proxy with
   CONNECT.
 + 475605 Add support for multi-homed destinations.
 + 475927 SecureRequestCustomizer fails to match host.

jetty-9.3.2.v20150730 - 30 July 2015
 + 470351 Fixed SNI matching of wildcard certificates
 + 470727 Thread Starvation of selector wakeups.
 + 472601 org.eclipse.jetty.util.log.Log.setLog() does not work as before
 + 472621 Unjustified timeout when serving static content
 + 472781 GzipHandler isMimeTypeGzipable() bad logic
 + 472859 ConcatServlet may expose protected resources.
 + 472931 HttpConfiguration copy constructor incomplete
 + 472974 Improved StatisticsHandler 503 generation
 + 473006 Encode addPath in URLResource
 + 473118 HTTP/2 server does not retrieve Host header from client.
 + 473243 Delay resource close for async default content
 + 473266 Better handling of MultiException
 + 473294 Fixed include cipher suites support for wildcards
 + 473307 Add 301 Moved Permanently Rules to jetty-rewrite
 + 473309 Add special (non-replacement) Terminating rules to jetty-rewrite
 + 473319 Parameterize status code on Redirect Rules for alternate use
 + 473321 Overriding SSL context KeyStoreType requires explicit override of
   TrustStoreType
 + 473322 GatherWrite limit handling
 + 473624 ProxyServlet.Transparent / TransparentDelegate add trailing slash
   before query when using prefix.
 + 473832 SslConnection flips back buffers on handshake exception

jetty-9.2.13.v20150730 - 30 July 2015
 + 472859 ConcatServlet may expose protected resources.
 + 473006 Encode addPath in URLResource
 + 473243 Delay resource close for async default content
 + 473266 Better handling of MultiException
 + 473322 GatherWrite limit handling
 + 473624 ProxyServlet.Transparent / TransparentDelegate add trailing slash
   before query when using prefix.
 + 473832 SslConnection flips back buffers on handshake exception

jetty-9.3.1.v20150714 - 14 July 2015
 + 441020 Support HEADERS followed by CONTINUATION+.
 + 460671 Rationalize property names (fix for jetty.sh)
 + 462346 Change classesPattern to scanClassesPattern and testClassesPattern to
   scanTestClassesPattern to clarify purpose
 + 464294 AsyncNCSARequestLog blocks JVM exit after failure
 + 464741 HttpFields declares IllegalArgumentException as checked exception
 + 464745 Remove @org.apache.xbean.XBean references
 + 469384 Improved javadoc for ClasspathPattern
 + 470184 Send the proxy-to-server request more lazily.
 + 470327 Problem with scope provided dependencies with jspc plugin
 + 470505 jetty-maven-plugin JettyWebAppContext#setQuickStartWebDescriptor
   should accept a Maven-friendly type
 + 470664 Handle multiple RequestLogHandler in chain
 + 470727 Thread Starvation of selector wakeups.
 + 470803 If a webapp is not fully started do not fully stop it
 + 470855 Only log warning for duplicate path mappings to same servlet in same
   descriptor
 + 470963 Update jetty-maven-plugin mojo annotations for maven 3
 + 471071 jetty-infinispan.xml incorrect syntax for remote named cache
 + 471076 Apache jspc ignores empty list of files to precompile and scans
   anyway
 + 471251 Improved debugging on async timeout
 + 471272 ArrayIndexOutOfBoundsException in
   org.eclipse.jetty.quickstart.PreconfigureQuickStartWar
 + 471388 StringIndexOutOfBoundsException when using <c:url> with parameters
 + 471464 Parsing issues with HttpURI
 + 471604 Extend CrossOriginFilter to provide a Timing-Allow-Origin header
 + 471623 Update to apache jsp 8.0.23 Use 8.0.23.M1 for jetty version of apache
   jsp 8.0.23
 + 471985 NPE in HttpFields.putField
 + 472310 Improved logging when no supported included ciphers
 + 472411 PathResource.checkAliasPath typo
 + 472422 Custom status codes result in a NumberFormatException while using
   http2.

jetty-9.3.0.v20150612 - 12 June 2015
 + 414479 Add WebSocketPingPongListener for those that want PING/PONG payload
   data
 + 420678 Add WebSocketPartialListener to support receiving partial WebSocket
   TEXT/BINARY messages
 + 420944 Hot Deployment of WAR when Context XML exists doesn't trigger
   redeploy
 + 423974 Optimize flow control.
 + 424368 Add CONTRIBUTING.md
 + 430951 Support SNI with ExtendedSslContextFactory
 + 436345 Refactor AbstractSession to minimize burden on subclasses to
   implement behaviour
 + 437303 Serving of static filenames with "unwise" characters causes 404 error
 + 437395 Start / Properties in template sections should be default applied for
   enabled modules
 + 438204 getServerName returns IPv6 addresses wrapped in []
 + 439369 Remove unused class CrossContextPsuedoSession
 + 439374 Use utf-8 as default charset for html
 + 439375 preferred rfc7231 format is mime;charset=lowercase-9
 + 440106 Improve ProtocolHandler APIs.
 + 440506 Jetty OSGi boot bundle does not support OSGi framework Eclipse
   Concierge
 + 442083 Client resets stream, pending server data is failed, connection
   closed.
 + 442086 Review HttpOutput blocking writes.
 + 442477 Allow Symlink aliases by default
 + 442495 Bad Context ClassLoader in JSR356 WebSocket onOpen
 + 442950 Embedded Jetty client requests to localhost hangs with high cpu usage
   (NIO OP_CONNECT Solaris/Sparc).
 + 443652 Remove dependency on java.lang.management classes
 + 443661 Rename manifest and service constants for jetty osgi resource
   fragment code
 + 443662 Consume buffer in write(ByteBuffer)
 + 443713 Reduce number of SelectionKey.setInterestOps() calls.
 + 443893 Make a module for weld
 + 444124 JSP include with <servlet><jsp-file> can cause infinite recursion
 + 444214 Socks4Proxy fails when reading less than 8 bytes.
 + 444222 replace CRLF in header values with whitespace rather than ?
 + 444416 AsyncProxyServlet recursion.
 + 444485 Client resets stream, pending server data is failed, write hangs.
 + 444517 Ensure WebSocketUpgradeFilter is always first in filter chain
 + 444547 Format exception in ResourceCache.Content.toString()
 + 444617 Expose local and remote socket address to applications
 + 444721 PushCacheFilter cleanup/improvements.
 + 444748 WebSocketClient.stop() does not unregister from ShutdownThread
 + 444764 HttpClient notifies callbacks for last chunk of content twice.
 + 444771 JSR356 / EndPointConfig.userProperties are not unique per endpoint
   upgrade
 + 445167 Allow configuration of dispatch after select.
 + 445823 Moved RequestLog calling to HttpChannel
 + 446559 Avoid spin consuming extra data
 + 446564 Refactored RequestLog Mechanism
 + 446944 ServletTester and HttpTester should be in
   <classifier>tests</classifier>
 + 447216 putAll Properties in XmlConfiguration
 + 447515 Remove GzipFilter
 + 448156 Fixed INACTIVE race in IteratingCallback
 + 448675 Impossible to set own Threadpool when using jetty-maven-plugin
 + 449003 WARNING: Cannot enable requested module [protonego-impl]: not a valid
   module name
 + 449811 handle unquoted etags when gzipping
 + 450467 Integer overflow in Session expiry calculation in MongoSessionManager
 + 451973 Ambiguous module init location when mixing --add-to-start &
   --add-to-startd in the same exec
 + 451974 Combine multiple start license acknowledgement into one
 + 452188 Delay dispatch until content optimisation
 + 452322 Restore progress messages for --add-to-start(d) use
 + 452323 Start --list-config makes no hint on transitive enabled modules
 + 452329 Transitive modules in start.jar --add-to-start(d) are not added if
   enabled already in tree
 + 452465 100% CPU spin on page reload.
 + 452503 Start.jar --add-to-start=jstl results in GraphException: Unable to
   expand property in name: jsp-impl/${jsp-impl}-jstl
 + 453487 Recycle HttpChannelOverHTTP2
 + 453627 Fixed FileSystem test for nanosecond filesystems
 + 453636 Improved spin detection on test
 + 453829 Added HeaderRegexRule
 + 453834 CDI Support for WebSocket
 + 454152 Remove mux remnants from WebSocketClient
 + 454934 WebSocketClient / connectToServer can block indefinitely during
   upgrade failure
 + 454952 Allow Jetty to run in Java 8 compact 3 profile
 + 456209 Bad ContextClassLoader in WebSocket onMessage
 + 456956 Reduce ThreadLocal.remove() weak reference garbage
 + 457130 HTTPS request with IP host and HTTP proxy throws
   IllegalArgumentException.
 + 457309 Add test to ensure GET and HEAD response headers same for gzip
 + 457508 Add flag to scan exploded jars in jetty-jspc-maven-plugin
 + 457788 Powered By in o.e.j.util.Jetty conditional on sendServerVersion
 + 458478 JarFileResource improve performance of exist method
 + 458527 Implement an async proxy servlet that can perform content
   transformations.
 + 458663 Handle null header values
 + 459081 http2 push failures.
 + 459542 AsyncMiddleManServlet race condition on first download content.
 + 459655 Remove SPDY and NPN
 + 459681 Remove dead code after removal of glassfish jasper support
 + 459731 Update for drafts hpack-11 and http2-17
 + 459734 Update to apache jsp 8.0.20
 + 459845 Support upgrade from http1 to http2.
 + 460187 infinite recursion in sending error.
 + 460210 ExecutionStragegy producer for SelectManager calls onOpen from
   produce method
 + 460211 Fixed Idle race in ExecuteProduceRun
 + 460297 Parameterize infinispan.mod
 + 460670 Support multiple names in <Property> elements.
 + 460671 Rationalize property names.
 + 460746 HttpConfiguration#setPersistentConnectionsEnabled(boolean)
 + 461052 Local streams created after INITIAL_WINDOW_SIZE setting have wrong
   send window.
 + 461350 Update HttpParser IllegalCharacter handling to RFC7230
 + 461415 Maven Jetty Plugin ignores ZIP overlays
 + 462040 reverted and deprecated getStringField methods
 + 462098 Support setting ThreadGroup in ScheduledExecutorScheduler
 + 462162 StackOverflowException when response commit fails.
 + 462193 Asynchronous HttpOutput.close()
 + 463036 system properties to set ssl password and keypasword
 + 463144 modules do not see pre-downloaded ALPN libs
 + 464419 Removed xinetd support
 + 464438 ClassFileTransformer support in
   org.eclipse.jetty.webapp.WebAppClassLoader broken
 + 464442 Enable parallel class loading
 + 464528 NPE protection in getIncludedCipher suites
 + 464537 Updated setuid dependency to 1.0.3.
 + 464555 ALPN module download attempts to download jar before dir exists
 + 464556 Restrict start module downloads to ${jetty.base} paths only
 + 464564 NoSql sessions created inside a forward not persisted correctly
 + 464606 Support property expansion in "default" attribute of Property.
 + 464629 JDK8 Socket customization
 + 464630 Cannot configure Configuration classlist in osgi
 + 464633 Change Selection.how to Selection.criteria
 + 464706 HTTP/2 and async I/O: onDataAvailable() not called.
 + 464708 Support HttpConfiguration.delayDispatchUntilContent in HTTP/2.
 + 464724 MultiPartInputStreamParser.parse ServletException never thrown
 + 464727 Update Javadoc for Java 8 DocLint
 + 464744 PathMap.match() never throws IllegalArgumentException
 + 464837 Large META-INF/resources/ jars can significantly impact startup speed
 + 464839 Add limit to MongoSessionIdManager purge queries
 + 464869 org.eclipse.jetty.util.resource.PathResource do not work
 + 465118 Fixed GzipHandler handling of multiple closes
 + 465606 IteratingCallback.close() does not fail pending callback.
 + 465754 Unchecked PrintWriter errors
 + 465854 Provide java.nio.file.WatchService alternative for Scanner
 + 465857 Support HTTP/2 clear-text server-side upgrade.
 + 465867 Implement --skip-file-validation=<module>
 + 466005 Use Files.move(src,trgt) instead of File.rename for
   Part.write(filename)
 + 466283 Support specifying ALPN protocols in HTTP2Client.
 + 466618 Partial WebSocket Text delivery does not like incomplete UTF8
   sequences
 + 466619 Add WebSocketFrameListener for receiving WebSocket Frame information
 + 466628 Improve IllegalStateException on ServletInputStream.setReadListener()
 + 466645 Allow XmlConfiguration Properties to use Elements or Attributes
 + 466647 Add ${jetty.tag.version} property and expand URL properties
 + 466648 jetty-ssl download of keystore should be from tags, not master
 + 466669 Add nosql.mod into jetty distro
 + 466678 Make a .mod file for jdbc session management
 + 466774 Update jetty-all module for Jetty 9.3
 + 467036 WebSocketClient fails to process immediate frames from server
 + 467043 WebSocketClient close codes on protocol violation reported as policy
   violation
 + 467055 Mongodb session scavenging can result in very slow query
 + 467165 Add --skip-file-validation to start.jar --help output
 + 467281 Remove Java 1.7 support from Jetty 9.3
 + 467289 Not possible to specify jmxrmi port value
 + 467702 SslContextFactory not backward compatible
 + 467730 HTTP2 requires enabled ciphers to be sorted by blacklist
 + 467790 Update default etc files inside jetty-osgi-boot bundle
 + 468313 PushCacheFilter wrongly associates primary resources to themselves.
 + 468347 Fix modules/debuglog.mod.
 + 469241 Use null WatchService as loop terminator for PathWatcher.
 + 469341 Not possible to use old/deprecated start properties
 + 469414 Proxied redirects expose upstream server name.
 + 469633 Make SpinLock behavior pluggable.
 + 469799 Transitive module dependencies without ini templates are still added
   to ini
 + 469860 Add module metadata versioning to support backwards compat
 + 469863 fixed setNeedClientAuth/setWantClientAuth
 + 469936 Remove usages of SpinLock.
 + 469982 Produce warning for dynamic modules with ini-templates seen during
   --add-to-start
 + 469991 Fix logging levels in websocket client UpgradeConnection

jetty-9.2.12.v20150709 - 09 July 2015
 + 469414 Proxied redirects expose upstream server name.
 + 469936 Remove usages of SpinLock.
 + 470184 Send the proxy-to-server request more lazily.

jetty-9.2.11.v20150529 - 29 May 2015
 + 461499 ConnectionPool may leak connections.
 + 463579 Add support for 308 status code.
 + 464292 Implement stream-based transformer for AsyncMiddleManServlet.
 + 464438 ClassFileTransformer support in
   org.eclipse.jetty.webapp.WebAppClassLoader broken
 + 464740 DosFilter whiteList check improvement
 + 464869 PathResource.addPath allows absolute resolution.
 + 464989 AbstractSessionManager.removeEventListener() should remove
   HttpSessionIdListener
 + 465053 Prevent gzip buffer overflow on complete
 + 465181 HttpParser parse full end chunk.
 + 465202 Forked Mojo does not extract war overlays/dependencies
 + 465359 Resource.newResource(String res, boolean useCache) does not use
   useCache argument
 + 465360 URLResource.addPath should use _useCaches setting to create new
   Resource
 + 465700 NullPointerException in ResourceHandler with welcome files
 + 465734 DosFilter whitelist bit pattern fix
 + 465747 Jetty is failing to process all HTTP OPTIONS requests.
 + 466329 Fixed local only TestFilter
 + 467276 NPE protection in SslContextFactory
 + 467603 Response 401 from server hangs client.
 + 467936 w Check HttpOutput aggregateSize is < bufferSize
 + 468008 Scanner ignores directory length
 + 468421 HttpClient#send fails with IllegalArgumentException on non-lowercase
   schemes.
 + 468714 SelectorManager updateKey race without submit
 + 468747 XSS vulnerability in HttpSpiContextHandler

jetty-9.3.0.RC1 - 22 May 2015
 + 464839 Add limit to MongoSessionIdManager purge queries
 + 465053 Prevent gzip buffer overflow on complete
 + 466774 Update jetty-all module for Jetty 9.3
 + 467055 Mongodb session scavenging can result in very slow query
 + 467165 Add --skip-file-validation to start.jar --help output
 + 467276 NPE protection in SslContextFactory
 + 467281 Remove Java 1.7 support from Jetty 9.3
 + 467289 Not possible to specify jmxrmi port value
 + 467603 Response 401 from server hangs client.
 + 467702 SslContextFactory not backward compatible
 + 467730 HTTP2 requires enabled ciphers to be sorted by blacklist
 + 467790 Update default etc files inside jetty-osgi-boot bundle
 + 467936 w Check HttpOutput aggregateSize is < bufferSize

jetty-9.3.0.RC0 - 12 May 2015
 + 414479 Add WebSocketPingPongListener for those that want PING/PONG payload
   data
 + 420678 Add WebSocketPartialListener to support receiving partial WebSocket
   TEXT/BINARY messages
 + 423974 Optimize flow control.
 + 430951 Support SNI with ExtendedSslContextFactory
 + 436345 Refactor AbstractSession to minimize burden on subclasses to
   implement behaviour
 + 440106 Improve ProtocolHandler APIs.
 + 444721 PushCacheFilter cleanup/improvements.
 + 446564 Refactored RequestLog Mechanism
 + 451973 Ambiguous module init location when mixing --add-to-start &
   --add-to-startd in the same exec
 + 453834 CDI Support for WebSocket
 + 454934 WebSocketClient / connectToServer can block indefinitely during
   upgrade failure
 + 457309 Add test to ensure GET and HEAD response headers same for gzip
 + 457508 Add flag to scan exploded jars in jetty-jspc-maven-plugin
 + 457788 Powered By in o.e.j.util.Jetty conditional on sendServerVersion
 + 458478 JarFileResource improve performance of exist method
 + 459273 Redundant license notices
 + 459734 Update to apache jsp 8.0.20
 + 459845 Support upgrade from http1 to http2.
 + 460187 infinite recursion in sending error.
 + 460297 Parameterize infinispan.mod
 + 460671 Rationalize property names.
 + 460746 HttpConfiguration#setPersistentConnectionsEnabled(boolean)
 + 461415 Maven Jetty Plugin ignores ZIP overlays
 + 461499 ConnectionPool may leak connections.
 + 461919 Use osgi-friendly serviceloader mechanism for WebSocketServletFactory
 + 461941 JMX Remote host:port set from start properties
 + 462040 reverted and deprecated getStringField methods
 + 462098 Support setting ThreadGroup in ScheduledExecutorScheduler
 + 462162 StackOverflowException when response commit fails.
 + 462193 Asynchronous HttpOutput.close()
 + 462546 ShutdownMonitor should bind to jetty.host
 + 462616 Race between finishing a connect and timing it out.
 + 463036 system properties to set ssl password and keypasword
 + 463144 modules do not see pre-downloaded ALPN libs
 + 463579 Add support for 308 status code.
 + 464292 Implement stream-based transformer for AsyncMiddleManServlet.
 + 464419 Removed xinetd support
 + 464438 ClassFileTransformer support in
   org.eclipse.jetty.webapp.WebAppClassLoader broken
 + 464442 Enable parallel class loading
 + 464528 NPE protection in getIncludedCipher suites
 + 464537 Updated setuid dependency to 1.0.3.
 + 464555 ALPN module download attempts to download jar before dir exists
 + 464556 Restrict start module downloads to ${jetty.base} paths only
 + 464564 NoSql sessions created inside a forward not persisted correctly
 + 464606 Support property expansion in "default" attribute of Property.
 + 464629 JDK8 Socket customization
 + 464630 Cannot configure Configuration classlist in osgi
 + 464633 Change Selection.how to Selection.criteria
 + 464706 HTTP/2 and async I/O: onDataAvailable() not called.
 + 464708 Support HttpConfiguration.delayDispatchUntilContent in HTTP/2.
 + 464724 MultiPartInputStreamParser.parse ServletException never thrown
 + 464727 Update Javadoc for Java 8 DocLint
 + 464740 DosFilter whiteList check improvement
 + 464744 PathMap.match() never throws IllegalArgumentException
 + 464837 Large META-INF/resources/ jars can significantly impact startup speed
 + 464869 org.eclipse.jetty.util.resource.PathResource do not work
 + 464989 AbstractSessionManager.removeEventListener() should remove
   HttpSessionIdListener
 + 465181 HttpParser parse full end chunk.
 + 465202 Forked Mojo does not extract war overlays/dependencies
 + 465359 Resource.newResource(String res, boolean useCache) does not use
   useCache argument
 + 465360 URLResource.addPath should use _useCaches setting to create new
   Resource
 + 465606 IteratingCallback.close() does not fail pending callback.
 + 465700 NullPointerException in ResourceHandler with welcome files
 + 465734 DosFilter whitelist bit pattern fix
 + 465747 Jetty is failing to process all HTTP OPTIONS requests.
 + 465754 Unchecked PrintWriter errors
 + 465854 Provide java.nio.file.WatchService alternative for Scanner
 + 465857 Support HTTP/2 clear-text server-side upgrade.
 + 465867 Implement --skip-file-validation=<module>
 + 466005 Use Files.move(src,trgt) instead of File.rename for
   Part.write(filename)
 + 466283 Support specifying ALPN protocols in HTTP2Client.
 + 466329 Fixed local only TestFilter
 + 466618 Partial WebSocket Text delivery does not like incomplete UTF8
   sequences
 + 466619 Add WebSocketFrameListener for receiving WebSocket Frame information
 + 466628 Improve IllegalStateException on ServletInputStream.setReadListener()
 + 466645 Allow XmlConfiguration Properties to use Elements or Attributes
 + 466647 Add ${jetty.tag.version} property and expand URL properties
 + 466648 jetty-ssl download of keystore should be from tags, not master
 + 466669 Add nosql.mod into jetty distro
 + 466678 Make a .mod file for jdbc session management
 + 466774 Update jetty-all module for Jetty 9.3
 + 467036 WebSocketClient fails to process immediate frames from server
 + 467043 WebSocketClient close codes on protocol violation reported as policy
   violation

jetty-9.2.11.M0 - 25 March 2015
 + 454934 WebSocketClient / connectToServer can block indefinitely during
   upgrade failure
 + 459273 Redundant license notices
 + 461499 ConnectionPool may leak connections.
 + 461919 Use osgi-friendly serviceloader mechanism for WebSocketServletFactory
 + 461941 JMX Remote host:port set from start properties
 + 462546 ShutdownMonitor should bind to jetty.host
 + 462616 Race between finishing a connect and timing it out.

jetty-9.3.0.M2 - 11 March 2015
 + 383207 Use BundleFileLocatorHelperFactory to obtain BundleFileLocatorHelper
 + 420944 Hot Deployment of WAR when Context XML exists doesn't trigger
   redeploy
 + 423974 Optimize flow control.
 + 424368 Add CONTRIBUTING.md
 + 430951 Improved ordering of SSL ciphers
 + 439374 Use utf-8 as default charset for html
 + 440506 Jetty OSGi boot bundle does not support OSGi framework Eclipse
   Concierge
 + 443652 Remove dependency on java.lang.management classes
 + 445518 Provide different error callbacks to ProxyServlet.
 + 446564 Refactored RequestLog Mechanism
 + 447472 Clear async context timeout on async static content
 + 448446 org.eclipse.jetty.start.Main create classloader duplicate
 + 448944 Provide m2e lifecycle mapping metadata for jetty-jspc-maven-plugin
 + 449594 Handle ArrayTrie overflow with false return
 + 449811 handle unquoted etags when gzipping
 + 450467 Integer overflow in Session expiry calculation in MongoSessionManager
 + 450483 Missing parameterization of etc/jetty-deploy.xml.
 + 450484 Missing parameterization of etc/jetty-http[s].xml.
 + 450855 GzipFilter MIGHT_COMPRESS exception
 + 450873 Disable tests that downcaste wrapped GzipFilterResponses
 + 450894 jetty.sh does not delete JETTY_STATE at start
 + 451092 Connector will fail if HeaderListener return false.
 + 451529 Change sentinel class for finding jstl on classpath to
   org.apache.taglibs.standard.tag.rt.core.WhenTag
 + 451634 DefaultServlet: useFileMappedBuffer javadoc is misleading
 + 451973 Ambiguous module init location when mixing --add-to-start &
   --add-to-startd in the same exec
 + 451974 Combine multiple start license acknowledgement into one
 + 452188 Delay dispatch until content optimisation
 + 452201 Set the container classloader for osgi during webbundle undeploy
 + 452246 Fixed SSL hang on last chunk
 + 452261 Ensure <jsp-file> works with new JettyJspServlet
 + 452322 Restore progress messages for --add-to-start(d) use
 + 452323 Start --list-config makes no hint on transitive enabled modules
 + 452329 Transitive modules in start.jar --add-to-start(d) are not added if
   enabled already in tree
 + 452424 Do not add Date header if already set
 + 452465 100% CPU spin on page reload.
 + 452503 Start.jar --add-to-start=jstl results in GraphException: Unable to
   expand property in name: jsp-impl/${jsp-impl}-jstl
 + 452516 Make HttpOutput aggregation size configurable.
 + 453386 Jetty not working when configuring QueuedThreadPool with
   minThreads=0.
 + 453487 Recycle HttpChannelOverHTTP2
 + 453627 Fixed FileSystem test for nanosecond filesystems
 + 453629 Fixed big write test
 + 453636 Improved spin detection on test
 + 453793 _maxHeaderBytes>0 is not verified in parseNext() when in
   State.CLOSED.
 + 453801 Jetty does not check for already registered services when
   bootstrapping
 + 453829 removed code with yahoo copyright
 + 454152 Remove mux remnants from WebSocketClient
 + 454157 HttpInput.consumeAll spins if input is in async mode.
 + 454291 Added busy threads JMX attribute to QueuedThreadPool
 + 454773 SSLConnection use on Android client results in loop
 + 454952 Allow Jetty to run in Java 8 compact 3 profile
 + 454954 Jetty osgi should skip fragment and required bundles that are in the
   uninstalled state
 + 454955 OSGi AnnotationParser should skip resources that are not in the
   classpath and close the class inputstream when done scanning it
 + 454983 Source bundles should not be singleton
 + 455047 Update JASPI
 + 455174 jetty-plus JNDI tests should use unique JNDI paths
 + 455330 Multiple Jetty-ContextFilePath entries separated by commas doesn't
   work
 + 455436 ProxyServlet sends two User-Agent values.
 + 455476 Persist updated session expiry time for MongoSessionManager
 + 455655 ensure multipart form-data parsing exception thrown to servlet
 + 455863 Fixed jetty.sh handling of multiple JETTY_ARGS
 + 456209 Bad ContextClassLoader in WebSocket onMessage
 + 456426 Exception on context undeploy from EnvConfiguration
 + 456486 Jar containing ServiceContainerInitializer impl not found in TCCL in
   osgi
 + 456521 ShutdownHandler should shut down more gracefully
 + 456956 Reduce ThreadLocal.remove() weak reference garbage
 + 457017 Reflective call to websocket methods that fail have ambiguous
   exceptions
 + 457032 Request sent from a failed CompleteListener due to connect timeout is
   failed immediately.
 + 457130 HTTPS request with IP host and HTTP proxy throws
   IllegalArgumentException.
 + 457696 JMX implementation should not be overridden by WebApp classes
 + 457893 Close temp jar resource
 + 458101 added test for maxFormContentSize
 + 458140 Added DispatcherType support to RewriteHandler
 + 458174 Example Jar Server
 + 458175 multipart annotation on lazily loaded servlet does not work
 + 458209 Length check for HttpMethod MOVE lookahead
 + 458354 ALPNServerConnection.select negotiation.
 + 458495 CompletableCallback may not notify failures.
 + 458527 Implement an async proxy servlet that can perform content
   transformations.
 + 458568 JDBCLoginService javadoc incorrectly references HashLoginService
 + 458663 Handle null header values
 + 458849 org.eclipse.jetty.util.Uptime.DefaultImpl() not available on GAE
 + 459006 master branch does not build on norwegian locale
 + 459081 http2 push failures.
 + 459125 GzipHandler default mimeType behavior incorrect
 + 459273 Redundant license notices
 + 459352 AsyncMiddleManServlet should set "Host:" header correctly in proxy to
   remote request headers.
 + 459490 Defining a duplicate error page in webdefault.xml and web.xml results
   in an error
 + 459542 AsyncMiddleManServlet race condition on first download content.
 + 459560 jetty.sh handles start.d and no start.ini
 + 459655 Remove SPDY and NPN
 + 459681 Remove dead code after removal of glassfish jasper support
 + 459731 Update for drafts hpack-11 and http2-17
 + 459769 AsyncMiddleManServlet race condition on last download content.
 + 459845 Support upgrade from http1 to http2/websocket
 + 459963 Failure writing content of a committed request leaks connections.
 + 460176 When checking for precompiled jsp, ensure classname is present
 + 460180 Jaas demo has wrong doco in html
 + 460210 ExecutionStragegy producer for SelectManager calls onOpen from
   produce method
 + 460211 Fixed Idle race in ExecuteProduceRun
 + 460291 AsyncGzipFilter Mappings
 + 460371 AsyncMiddleManServlet.GZipContentTransformer fails if last transform
   has no output
 + 460372 if web.xml does not contain jspc maven plugin insertionMarker
   behavior is wrong
 + 460443 Race condition releasing the response buffer.
 + 460642 HttpParser error 400 can expose previous buffer contents in HTTP
   status reason message
 + 460670 Support multiple names in <Property> elements.
 + 460769 ClientUpgradeRequest sends cookies in the wrong format
 + 460905 Make sure TimeoutCompleteListener is cancelled if the request cannot
   be sent.
 + 461052 Local streams created after INITIAL_WINDOW_SIZE setting have wrong
   send window.
 + 461070 Handle setReadListener on request with no content
 + 461133 allow stop port to reuse address
 + 461350 Update HttpParser IllegalCharacter handling to RFC7230
 + 461452 Double release of buffer by HttpReceiverOverHTTP
 + 461499 ConnectionPool may leak connections.
 + 461623 BufferUtil.writeTo does not update position consistently
 + 461643 HttpContent.advance() race.

jetty-9.2.10.v20150310 - 10 March 2015
 + 445518 Provide different error callbacks to ProxyServlet.
 + 456521 ShutdownHandler should shut down more gracefully
 + 458140 Added DispatcherType support to RewriteHandler
 + 460769 ClientUpgradeRequest sends cookies in the wrong format
 + 460905 Make sure TimeoutCompleteListener is cancelled if the request cannot
   be sent.
 + 461070 Handle setReadListener on request with no content
 + 461133 allow stop port to reuse address
 + 461452 Double release of buffer by HttpReceiverOverHTTP
 + 461499 ConnectionPool may leak connections.
 + 461623 BufferUtil.writeTo does not update position consistently
 + 461643 HttpContent.advance() race.

jetty-9.2.9.v20150224 - 24 February 2015
 + 459273 Redundant license notices
 + 460176 When checking for precompiled jsp, ensure classname is present
 + 460180 Jaas demo has wrong doco in html
 + 460291 AsyncGzipFilter Mappings
 + 460371 AsyncMiddleManServlet.GZipContentTransformer fails if last transform
   has no output
 + 460372 if web.xml does not contain jspc maven plugin insertionMarker
   behavior is wrong
 + 460443 Race condition releasing the response buffer.
 + 460642 HttpParser error 400 can expose previous buffer contents in HTTP
   status reason message

jetty-9.2.8.v20150217 - 17 February 2015
 + 451092 Connector will fail if HeaderListener return false.
 + 455436 ProxyServlet sends two User-Agent values.
 + 457893 Close temp jar resource
 + 458101 added test for maxFormContentSize
 + 458174 Example Jar Server
 + 458175 multipart annotation on lazily loaded servlet does not work
 + 458209 Length check for HttpMethod MOVE lookahead
 + 458354 ALPNServerConnection.select negotiation.
 + 458495 CompletableCallback may not notify failures.
 + 458527 Implement an async proxy servlet that can perform content
   transformations.
 + 458568 JDBCLoginService javadoc incorrectly references HashLoginService
 + 458849 org.eclipse.jetty.util.Uptime.DefaultImpl() not available on GAE
 + 459006 master branch does not build on norwegian locale
 + 459125 GzipHandler default mimeType behavior incorrect
 + 459352 AsyncMiddleManServlet should set "Host:" header correctly in proxy to
   remote request headers.
 + 459490 Defining a duplicate error page in webdefault.xml and web.xml results
   in an error
 + 459542 AsyncMiddleManServlet race condition on first download content.
 + 459560 jetty.sh handles start.d and no start.ini
 + 459769 AsyncMiddleManServlet race condition on last download content.
 + 459845 Support upgrade
 + 459963 Failure writing content of a committed request leaks connections.

jetty-9.2.7.v20150116 - 16 January 2015
 + 420944 Hot Deployment of WAR when Context XML exists doesn't trigger
   redeploy
 + 448944 Provide m2e lifecycle mapping metadata for jetty-jspc-maven-plugin
 + 452201 Set the container classloader for osgi during webbundle undeploy
 + 454291 Added busy threads JMX attribute to QueuedThreadPool
 + 454773 SSLConnection use on Android client results in loop
 + 454954 Jetty osgi should skip fragment and required bundles that are in the
   uninstalled state
 + 454955 OSGi AnnotationParser should skip resources that are not in the
   classpath and close the class inputstream when done scanning it
 + 454983 Source bundles should not be singleton
 + 455047 Update JASPI
 + 455174 jetty-plus JNDI tests should use unique JNDI paths
 + 455330 Multiple Jetty-ContextFilePath entries separated by commas doesn't
   work
 + 455476 Persist updated session expiry time for MongoSessionManager
 + 455655 ensure multipart form-data parsing exception thrown to servlet
 + 455863 Fixed jetty.sh handling of multiple JETTY_ARGS
 + 456426 Exception on context undeploy from EnvConfiguration
 + 456486 Jar containing ServiceContainerInitializer impl not found in TCCL in
   osgi
 + 456956 Reduce ThreadLocal.remove() weak reference garbage
 + 457017 Reflective call to websocket methods that fail have ambiguous
   exceptions
 + 457032 Request sent from a failed CompleteListener due to connect timeout is
   failed immediately.
 + 457130 HTTPS request with IP host and HTTP proxy throws
   IllegalArgumentException.
 + 457696 JMX implementation should not be overridden by WebApp classes

jetty-9.2.6.v20141205 - 05 December 2014
 + 383207 Use BundleFileLocatorHelperFactory to obtain BundleFileLocatorHelper
 + 443652 Remove dependency on java.lang.management classes
 + 447472 Clear async context timeout on async static content
 + 451529 Change sentinel class for finding jstl on classpath to
   org.apache.taglibs.standard.tag.rt.core.WhenTag
 + 451634 DefaultServlet: useFileMappedBuffer javadoc is misleading
 + 452188 Delay dispatch until content optimisation.
 + 452201 EnvConfiguration.destroy() should set the classloader
 + 452246 Fixed SSL hang on last chunk
 + 452261 Multiple servlets map to path *.jsp when using jsp-property-group
 + 452424 Do not add Date header if already set
 + 452516 Make HttpOutput aggregation size configurable.
 + 453386 Jetty not working when configuring QueuedThreadPool with
   minThreads=0.
 + 453629 Fixed big write test
 + 453793 _maxHeaderBytes>0 is not verified in parseNext() when in
   State.CLOSED.
 + 453801 Jetty does not check for already registered services when
   bootstrapping
 + 454157 HttpInput.consumeAll spins if input is in async mode.

jetty-9.2.5.v20141112 - 12 November 2014
 + 448446 org.eclipse.jetty.start.Main create classloader duplicate
 + 449594 Handle ArrayTrie overflow with false return
 + 449811 handle unquoted etags when gzipping
 + 450467 Integer overflow in Session expiry calculation in MongoSessionManager
 + 450483 Missing parameterization of etc/jetty-deploy.xml.
 + 450484 Missing parameterization of etc/jetty-http[s].xml.
 + 450855 GzipFilter MIGHT_COMPRESS exception
 + 450873 Disable tests that downcaste wrapped GzipFilterResponses
 + 450894 jetty.sh does not delete JETTY_STATE at start

jetty-9.3.0.M1 - 03 November 2014
 + 376365 "jetty.sh start" returns 0 on failure
 + 396569 'bin/jetty.sh stop' reports 'OK' even when jetty was not running
 + 396572 Starting jetty from cygwin is not working properly
 + 437303 Serving of static filenames with "unwise" characters causes 404 error
 + 440729 SSL requests often fail with EOFException or IllegalStateException.
 + 440925 NPE when using relative paths for --start-log-file
 + 442419 CrossOriginFilter javadoc says "exposeHeaders", but should be
   "exposedHeaders"
 + 442942 Content sent with status 204 (No Content)
 + 443529 CrossOriginFilter does not accept wildcard for allowedHeaders
 + 443530 CrossOriginFilter does not set the Vary header
 + 443550 improved FileResource encoded alias checking
 + 444031 Ensure exceptions do not reduce threadpool below minimum
 + 444595 nosql/mongodb - Cleanup process/Refreshing does not respect encoding
   of attribute keys
 + 444676 Goal jetty:deploy-war produces errors with version 9.2.3
 + 444722 Fixed order of setReuseAddress call
 + 444896 Overriding of web-default servlet mapping in web.xml not working with
   quickstart
 + 445157 First redeployed servlet leaks WebAppContext
 + 445167 Allow configuration of dispatch after select.
 + 445239 Rename weld.mod to cdi.mod to be consistent with past module namings
 + 445258 STOP.WAIT is not really respected
 + 445374 Reevaluate org.eclipse.jetty.websocket.jsr356 enablement concepts
 + 445495 Improve Exception message when no jndi resource to bind for a name in
   web.xml
 + 445542 Add SecuredRedirectHandler for embedded jetty use to redirect to
   secure port/scheme
 + 445821 Error 400 should be logged with RequestLog
 + 445823 Moved RequestLog calling to HttpChannel
 + 445830 Support setting environment variables on forked jetty with
   jetty:run-forked
 + 445979 jetty.sh fails to start when start-stop-daemon does not exist and the
   user is not root
 + 446033 org.eclipse.jetty.websocket.server.WebSocketServerFactory not
   available in OSGi
 + 446063 ALPN Fail SSL Handshake if no supported Application Protocols.
 + 446107 NullPointerException in ProxyServlet when extended by Servlet without
   a package
 + 446425 Oracle Sql error on JettySessions table when this table do not exist
   already
 + 446506 getAsyncContext ISE before startAsync on async dispatches
 + 446559 Avoid spin consuming extra data
 + 446563 Null HttpChannel.getCurrentHttpChannel() in
   ServletHandler.doFilter().
 + 446564 Refactored RequestLog Mechanism
 + 446672 NPN Specification issue in the case no protocols are selected.
 + 446923 SharedBlockingCallback does not handle connector max idle time of
   Long.MAX_VALUE; BlockerTimeoutException not serializable
 + 446944 ServletTester and HttpTester should be in
   <classifier>tests</classifier>
 + 447216 putAll Properties in XmlConfiguration
 + 447381 Disable SSLv3 by default.
 + 447472 test harness for slow large writes
 + 447515 Remove GzipFilter
 + 447627 MultiPart file always created when "filename" set in
   Content-Disposition
 + 447629 getPart()/getParts() fails on Multipart request if getParameter is
   called in a filter first
 + 447746 HttpClient is always going to send User-Agent header even though I do
   not want it to.
 + 447979 Refactor to make MetaData responsible for progressively ordering
   web-inf jars
 + 448156 Fixed INACTIVE race in IteratingCallback
 + 448225 Removed unnecessary synchronize on initParser
 + 448675 Impossible to set own Threadpool when using jetty-maven-plugin
 + 448841 Clarified selectors==0 javadoc 448840 Clarified ServerConnector
   javadoc 448839 Fixed javadoc typo in ServerConnector
 + 449001 Remove start.d directory from JETTY_HOME
 + 449003 WARNING: Cannot enable requested module [protonego-impl]: not a valid
   module name
 + 449038 WebSocketUpgradeFilter must support async.
 + 449175 Removed extra space in NCSA log
 + 449372 Make jvmArgs of jetty:run-forked configurable from command line

jetty-9.2.4.v20141103 - 03 November 2014
 + 376365 "jetty.sh start" returns 0 on failure
 + 396569 'bin/jetty.sh stop' reports 'OK' even when jetty was not running
 + 396572 Starting jetty from cygwin is not working properly
 + 438387 NullPointerException after ServletUpgradeResponse.sendForbidden is
   called during WebSocketCreator.createWebSocket
 + 440729 SSL requests often fail with EOFException or IllegalStateException.
 + 440925 NPE when using relative paths for --start-log-file
 + 442419 CrossOriginFilter javadoc says "exposeHeaders", but should be
   "exposedHeaders"
 + 442495 Bad Context ClassLoader in JSR356 WebSocket onOpen
 + 442942 Content sent with status 204 (No Content)
 + 443529 CrossOriginFilter does not accept wildcard for allowedHeaders
 + 443530 CrossOriginFilter does not set the Vary header
 + 443550 improved FileResource encoded alias checking
 + 444031 Ensure exceptions do not reduce threadpool below minimum
 + 444124 JSP include with <servlet><jsp-file> can cause infinite recursion
 + 444214 Socks4Proxy fails when reading less than 8 bytes.
 + 444222 replace CRLF in header values with whitespace rather than ?
 + 444415 iterative WriteFlusher
 + 444416 AsyncProxyServlet recursion.
 + 444517 Ensure WebSocketUpgradeFilter is always first in filter chain
 + 444547 Format exception in ResourceCache.Content.toString()
 + 444595 nosql/mongodb - Cleanup process/Refreshing does not respect encoding
   of attribute keys
 + 444617 Expose local and remote socket address to applications
 + 444676 Goal jetty:deploy-war produces errors with version 9.2.3
 + 444722 Fixed order of setReuseAddress call
 + 444748 WebSocketClient.stop() does not unregister from ShutdownThread
 + 444764 HttpClient notifies callbacks for last chunk of content twice.
 + 444771 JSR356 / EndPointConfig.userProperties are not unique per endpoint
   upgrade
 + 444863 ProxyServlet does not filter headers listed by the Connection header.
 + 444896 Overriding of web-default servlet mapping in web.xml not working with
   quickstart
 + 445157 First redeployed servlet leaks WebAppContext
 + 445167 Allow configuration of dispatch after select.
 + 445239 Rename weld.mod to cdi.mod to be consistent with past module namings
 + 445258 STOP.WAIT is not really respected
 + 445374 Reevaluate org.eclipse.jetty.websocket.jsr356 enablement concepts
 + 445495 Improve Exception message when no jndi resource to bind for a name in
   web.xml
 + 445542 Add SecuredRedirectHandler for embedded jetty use to redirect to
   secure port/scheme
 + 445821 Error 400 should be logged with RequestLog
 + 445823 RequestLogHandler at end of HandlerCollection doesn't work
 + 445830 Support setting environment variables on forked jetty with
   jetty:run-forked
 + 445979 jetty.sh fails to start when start-stop-daemon does not exist and the
   user is not root
 + 446033 org.eclipse.jetty.websocket.server.WebSocketServerFactory not
   available in OSGi
 + 446063 ALPN Fail SSL Handshake if no supported Application Protocols.
 + 446107 NullPointerException in ProxyServlet when extended by Servlet without
   a package
 + 446425 Oracle Sql error on JettySessions table when this table do not exist
   already
 + 446506 getAsyncContext ISE before startAsync on async dispatches
 + 446559 Avoid spin consuming extra data
 + 446563 Null HttpChannel.getCurrentHttpChannel() in
   ServletHandler.doFilter().
 + 446564 Refactored RequestLog Mechanism
 + 446672 NPN Specification issue in the case no protocols are selected.
 + 446923 SharedBlockingCallback does not handle connector max idle time of
   Long.MAX_VALUE; BlockerTimeoutException not serializable
 + 446944 ServletTester and HttpTester should be in
   <classifier>tests</classifier>
 + 447216 putAll Properties in XmlConfiguration
 + 447381 Disable SSLv3 by default.
 + 447472 test harness for slow large writes
 + 447515 Remove GzipFilter
 + 447627 MultiPart file always created when "filename" set in
   Content-Disposition
 + 447629 getPart()/getParts() fails on Multipart request if getParameter is
   called in a filter first
 + 447746 HttpClient is always going to send User-Agent header even though I do
   not want it to.
 + 447979 Refactor to make MetaData responsible for progressively ordering
   web-inf jars
 + 448156 Fixed INACTIVE race in IteratingCallback
 + 448225 Removed unnecessary synchronize on initParser
 + 448675 Impossible to set own Threadpool when using jetty-maven-plugin
 + 448841 Clarified selectors==0 javadoc 448840 Clarified ServerConnector
   javadoc 448839 Fixed javadoc typo in ServerConnector
 + 449001 Remove start.d directory from JETTY_HOME
 + 449003 WARNING: Cannot enable requested module [protonego-impl]: not a valid
   module name
 + 449038 WebSocketUpgradeFilter must support async.
 + 449175 Removed extra space in NCSA log
 + 449291 create-files downloads without license
 + 449372 Make jvmArgs of jetty:run-forked configurable from command line
 + 449603 OutputStreamContentProvider hangs when host is not available.

jetty-9.3.0.M0 - 24 September 2014
 + 437395 Start / Properties in template sections should be default applied for
   enabled modules
 + 438204 getServerName returns IPv6 addresses wrapped in []
 + 438387 NullPointerException after ServletUpgradeResponse.sendForbidden is
   called during WebSocketCreator.createWebSocket
 + 439369 Remove unused class CrossContextPsuedoSession
 + 439375 preferred rfc7231 format is mime;charset=lowercase-9
 + 442083 Client resets stream, pending server data is failed, connection
   closed.
 + 442086 Review HttpOutput blocking writes.
 + 442477 Allow Symlink aliases by default
 + 442495 Bad Context ClassLoader in JSR356 WebSocket onOpen
 + 442950 Embedded Jetty client requests to localhost hangs with high cpu usage
   (NIO OP_CONNECT Solaris/Sparc).
 + 443652 Remove dependency on java.lang.management classes
 + 443661 Rename manifest and service constants for jetty osgi resource
   fragment code
 + 443662 Consume buffer in write(ByteBuffer)
 + 443713 Reduce number of SelectionKey.setInterestOps() calls.
 + 443893 Make a module for weld
 + 444124 JSP include with <servlet><jsp-file> can cause infinite recursion
 + 444214 Socks4Proxy fails when reading less than 8 bytes.
 + 444222 replace CRLF in header values with whitespace rather than ?
 + 444415 iterative WriteFlusher
 + 444416 AsyncProxyServlet recursion.
 + 444485 Client resets stream, pending server data is failed, write hangs.
 + 444517 Ensure WebSocketUpgradeFilter is always first in filter chain
 + 444547 Format exception in ResourceCache.Content.toString()
 + 444617 Expose local and remote socket address to applications
 + 444748 WebSocketClient.stop() does not unregister from ShutdownThread
 + 444764 HttpClient notifies callbacks for last chunk of content twice.
 + 444771 JSR356 / EndPointConfig.userProperties are not unique per endpoint
   upgrade
 + 444863 ProxyServlet does not filter headers listed by the Connection header.

jetty-9.2.3.v20140905 - 05 September 2014
 + 347110 renamed class transformer methods
 + 411163 Add embedded jetty code example with JSP enabled
 + 435322 Added a idleTimeout to the SharedBlockerCallback
 + 435533 Handle 0 sized async gzip
 + 435988 ContainerLifeCycle: beans never stopped on remove
 + 436862 Update jetty-osgi to asm-5 and spifly-1.0.1
 + 438500 Odd NoClassDef errors when shutting down the jetty-maven-plugin via
   the stop goal
 + 440255 ensure 500 is logged on thrown Errors
 + 441073 isEarlyEOF on HttpInput
 + 441475 org.eclipse.jetty.server.ResourceCache exceptions under high load
 + 441479 Jetty hangs due to deadlocks in session manager
 + 441649 Update to jsp and el Apache Jasper 8.0.9
 + 441756 Ssl Stackoverflow on renegotiate
 + 441897 Fixed etag handling in gzipfilter
 + 442048 fixed sendRedirect %2F encoding
 + 442383 Improved insufficient threads message
 + 442628 Update example xml file for second server instance to extract wars
 + 442642 Quickstart generates valid XML
 + 442759 Allow specific ServletContainerInitializers to be excluded
 + 442950 Embedded Jetty client requests to localhost hangs with high cpu usage
   (NIO OP_CONNECT Solaris/Sparc).
 + 443049 Improved HttpParser illegal character messages
 + 443158 Fixed HttpOutput spin
 + 443172 web-fragment.xml wrongly parsed for applications running in serlvet
   2.4 mode
 + 443231 java.lang.NullPointerException on scavenge scheduling when session id
   manager declared before shared scheduler
 + 443262 Distinguish situation where jetty looks for tlds in META-INF but
   finds none vs does not look

jetty-8.1.16.v20140903 - 03 September 2014
 + 409788 Large POST body causes java.lang.IllegalStateException: SENDING =>
   HEADERS.
 + 433689 Evict idle HttpDestinations from client
 + 433802 check EOF in send1xx
 + 438996 Scavenger-Timer in HashSessionManager can die because of
   IllegalStateException from getMaxInactiveInterval
 + 442048 fixed sendRedirect %2F encoding
 + 442839 highly fragmented websocket messages can result in corrupt binary
   messages

jetty-7.6.16.v20140903 - 03 September 2014
 + 409788 Large POST body causes java.lang.IllegalStateException: SENDING =>
   HEADERS.
 + 433802 check EOF in send1xx
 + 442839 highly fragmented websocket messages can result in corrupt binary
   messages

jetty-9.2.2.v20140723 - 23 July 2014
 + 411323 DosFilter/QoSFilter should use AsyncContext rather than
   Continuations.
 + 432815 Fixed selector stop race
 + 434536 Improved Customizer javadoc
 + 435322 Fixed Iterating Callback close
 + 435653 encode async dispatched requestURI
 + 435895 jetty spring module is not in distribution
 + 436874 WebSocket client throwing a NullPointer when handling a pong
 + 436894 GzipFilter code cleanup
 + 436916 CGI: "Search docroot for a matching execCmd" logic is wrong
 + 436987 limited range of default acceptors and selectors
 + 437051 Refactor Filter chain handling of Request.isAsyncSupported
 + 437395 Start / Properties in template sections should be default applied for
   enabled modules
 + 437419 Allow scanning of META-INF for resources,fragments,tlds for unpacked
   jars
 + 437430 jettyXml not consistent between jetty:run and jetty:run-forked
 + 437462 consistent test failure in jetty-start under windows
 + 437706 ServletTester calls LocalConnector method with hardcoded timeout
 + 437800 URLs with single quote and spaces return 404
 + 437996 avoid async status race by not setting 200 on handled
 + 438079 Review garbage creation in 9.2.x series.
 + 438190 findbug improvements
 + 438204 leave IPv6 addresses [] wrapped in getServerName
 + 438327 Remove hard coded Allow from OPTIONS *
 + 438331 AbstractLogger.debug(String,long) infinite loop
 + 438434 ResourceHandler checks aliases
 + 438895 Add mvn jetty:effective-web-xml goal
 + 439066 javadoc setStopAtShutdown
 + 439067 Improved graceful stop timeout handling
 + 439194 Do not configure fake server for jetty:run-forked
 + 439201 GzipFilter and AsyncGzipFilter should strip charset from Content-Type
   before making exclusion comparison in doFilter
 + 439369 Deprecate CrossContextPseudoSession
 + 439387 Ensure empty servlet-class never generated for quickstart
 + 439390 Ensure jsp scratchdir is created same way for quickstart and
   non-quickstart
 + 439394 load-on-startup with value 0 not preserved for quickstart
 + 439399 Scan tlds for apache jasper standard taglib with jetty-maven-plugin
 + 439438 DataSourceLoginService does not refresh passwords when changed in
   database
 + 439507 Possible timing side-channel when comparing MD5-Credentials
 + 439540 setReuseAddress() in ServerConnector.java is not coded properly
 + 439652 GzipHandler super.doStart
 + 439663 Allow mappings to be declared before servlet/filter
 + 439672 support using Apache commons daemon for managing Jetty
 + 439753 ConstraintSecurityHandler has dead code for processing constraints
 + 439788 CORS filter headers gone between 9.2.0.M0 and 9.2.1 .v20140609 for
   ProxyServlet requests.
 + 439809 mvn jetty:jspc cannot find taglibs in dependency jars
 + 439895 No event callback should be invoked after the "failure" callback.
 + 440020 Abort bad proxy responses with sendError(-1)
 + 440038 Content decoding may fail.
 + 440114 ContextHandlerCollection does not skip context wrappers
 + 440122 Remove usages of ForkInvoker.

jetty-9.2.1.v20140609 - 09 June 2014
 + 347110 Supprt ClassFileTransormers in WebAppClassLoader
 + 432192 jetty-start / Allow JETTY_LOGS use for start-log-file
 + 432321 jetty-start / Allow defining extra start directories for common
   configurations
 + 435322 Improved debug
 + 436029 GzipFilter errors on asynchronous methods with message to
   AsyncGzipFilter
 + 436345 Refactor AbstractSession to minimize burden on subclasses to
   implement behaviour
 + 436388 Allow case-insensitive STOP.KEY and STOP.PORT use
 + 436405 ${jetty.base}/resources not on classpath with default configuration
 + 436520 Start / Allow https and file urls in jetty-start's module download
   mechanism
 + 436524 Start / Downloadable [files] references in modules cannot use ":"
   themselves

jetty-9.2.0.v20140526 - 26 May 2014
 + 429390 Decoders and Encoders are not registered for non-annotated
   ClientEndpoint
 + 434810 better handling of bad messages
 + 435086 ${jetty.base}/resources not on classpath when using
   --module=resources
 + 435088 lib/npn packaging of jetty-distribution is off
 + 435206 Can't add Cookie header on websocket ClientUpgradeRequest
 + 435217 Remove deprecated TagLibConfiguration
 + 435223 High cpu usage in
   FCGIHttpParser.parseContent(ResponseContentParser.java:314).
 + 435338 Incorrect handling of asynchronous content.
 + 435412 Make AbstractSession.access() more amenable to customization

jetty-9.2.0.RC0 - 15 May 2014
 + 419972 Support sending forms (application/x-www-form-urlencoded).
 + 420368 Default content types for ContentProviders.
 + 428966 Per-request cookie support.
 + 430418 Jetty 9.1.3 and Chrome 33 permessage-deflate do not work together
 + 431333 NPE In logging of WebSocket ExtensionConfig
 + 432321 jetty-start / Allow defining extra start directories for common
   configurations
 + 432939 Jetty Client ContentResponse should have methods such as
   getContentType() and getMediaType().
 + 433089 Client should provide Request.accept() method, like JAX-RS 2.0
   Invocation.Builder.accept().
 + 433405 Websocket Session.setMaxIdleTimeout fails with zero
 + 433689 Evict old HttpDestinations from HttpClient.
 + 434386 Request Dispatcher extracts args and prevents asyncIO.
 + 434395 WebSocket / memory leak, WebSocketSession not cleaned up in abnormal
   closure cases
 + 434447 Able to create a session after a response.sendRedirect
 + 434505 Allow property files on start.jar command line Signed-off-by: Tom
   Zeller<tzeller@dragonacea.biz>
 + 434578 Complete listener not called if redirected to an invalid URI.
 + 434679 Log static initialization via jetty-logging.properties fails
   sometimes
 + 434685 WebSocket read/parse does not discard remaining network buffer after
   unrecoverable error case
 + 434715 Avoid call to ServletHolder.getServlet() during handle() iff servlet
   is available and instantiated

jetty-9.2.0.M1 - 08 May 2014
 + 367680 jsp-file with load-on-startup not precompiled
 + 404511 removed deprecated StringMap
 + 409105 Upgrade jetty-osgi build/test to use more recent pax junit test
   framework
 + 424982 improved PID check in jetty.sh
 + 425421 ContainerLifeCycle does not start added beans in started state
 + 428904 Add logging of which webapp has path with uncovered http methods
 + 431094 Consistent handling of utf8 decoding errors
 + 431459 Jetty WebSocket compression extensions fails to handle big messages
   properly
 + 431519 Fixed NetworkTrafficListener
 + 431642 Implement ProxyServlet using Servlet 3.1 async I/O.
 + 432145 Pending request is not failed when HttpClient is stopped.
 + 432270 Slow requests with response content delimited by EOF fail.
 + 432321 jetty-start / Allow defining extra start directories for common
   configurations
 + 432468 Improve command CGI path handling
 + 432473 web.xml declaration order of filters not preserved on calls to init()
 + 432483 make osgi.serviceloader support for
   javax.servlet.ServletContainerInitializer optional (cherry picked from
   commit 31043d25708edbea9ef31948093f4eaf2247919b)
 + 432528 IllegalStateException when using DeferredContentProvider.
 + 432777 Async Write Loses Data with HTTPS Server.
 + 432901 ensure a single onError callback only in pending and unready states
 + 432993 Improve handling of ProxyTo and Prefix parameters in
   ProxyServlet.Transparent.
 + 433244 Security manager lifecycle cleanup
 + 433262 WebSocket / Advanced close use cases
 + 433365 No such servlet:
   __org.eclipse.jetty.servlet.JspPropertyGroupServlet__
 + 433370 PATCH method does not work with ProxyServlet.
 + 433431 Support ServletHandler fall through
 + 433479 Improved resource javadoc
 + 433483 sync log initialize
 + 433512 Jetty throws RuntimeException when webapp compiled with jdk8
   -parameters
 + 433563 Jetty fails to startup on windows - InvalidPathException
 + 433572 default to sending date header
 + 433656 Change to Opcode.ASM5 breaks jetty-osgi
 + 433692 improved buffer resizing
 + 433708 Improve WebAppClassLoader.addClassPath() IllegalStateException
   message
 + 433793 WebSocket / empty protocol list in ServerEndpointConfig.Configurator
   when using non-exact header name
 + 433841 Resource.newResource() declares an exception it does not throw
 + 433849 FileResource string compare fix
 + 433916 HttpChannelOverHttp handles HTTP 1.0 connection reuse incorrectly.
 + 434009 Improved javadoc for accessing HttpChannel and HttpConnection
 + 434027 ReadListener.onError() not invoked in case of read failures.
 + 434056 Support content consumed asynchronously.
 + 434074 Avoid double dispatch by returning false from messageComplete
 + 434077 AnnotatedServerEndpointTest emits strange exception
 + 434247 Redirect loop in FastCGI proxying for HTTPS sites.

jetty-8.1.15.v20140411 - 11 April 2014
 + 397167 Remote Access documentation is wrong
 + 419799 complete after exceptions thrown from async error pages
 + 420776 complete error pages after startAsync
 + 421197 fix method comment and ensure close synchronized
 + 422137 Added maxQueued to QueuedThreadPool MBean
 + 424180 improve bad message errors
 + 425038 WebSocketClient leaks file handles when exceptions are thrown from
   open()
 + 425551 Memory Leak in SelectConnector$ConnectTimeout.expired.
 + 426658 backport Bug 425930 to jetty-8
 + 427761 allow endpoints to be interrupted
 + 428708 JDBCSessionIdManager when clearing expired sessions failed, jetty
   should still be able to startup
 + 428710 JDBCSession(Id)Manager use 'read committed isolation level'
 + 430968 Use wrapped response with async dispatch
 + 432452 ConnectHandler does not timeout sockets in FIN_WAIT2.

jetty-7.6.15.v20140411 - 11 April 2014
 + 422137 Added maxQueued to QueuedThreadPool MBean
 + 425038 WebSocketClient leaks file handles when exceptions are thrown from
   open()
 + 425551 Memory Leak in SelectConnector$ConnectTimeout.expired.
 + 432452 ConnectHandler does not timeout sockets in FIN_WAIT2.

jetty-9.2.0.M0 - 09 April 2014
 + 419801 Upgrade to asm5 for jdk8
 + 423392 Fix buffer overflow in AsyncGzipFilter
 + 425736 jetty-start / Jetty 9 fails to startup with --exec option if Java
   path contain
 + 426920 jetty-start / BaseHome.listFilesRegex() and .recurseDir() do not
   detect filesystem loops
 + 427188 Re-enable automatic detection of logging-dependencies with
   logging-module
 + 429734 Implemented the HA ProxyProtocol
 + 430341 use apache jsp/jstl for maven plugins
 + 430747 jetty-start / Allow --lib and module [lib] to recursively add jars
 + 430825 jetty-start / use of jetty-jmx.xml prevents configuration of
   ThreadPool in jetty.xml
 + 431279 jetty-start / Unable to start jetty if no properties are defined.
 + 431892 DefaultFileLocatorHelper.getBundleInstallLocation fails for equinox
   3.10
 + 432122 ignore frequently failing test
 + 432145 Pending request is not failed when HttpClient is stopped.
 + 432270 Slow requests with response content delimited by EOF fail.

jetty-9.1.5.v20140505 - 05 May 2014
 + 431459 Jetty WebSocket compression extensions fails to handle big messages
   properly
 + 431519 Fixed NetworkTrafficListener
 + 432145 Pending request is not failed when HttpClient is stopped.
 + 432270 Slow requests with response content delimited by EOF fail.
 + 432473 web.xml declaration order of filters not preserved on calls to init()
 + 432483 make osgi.serviceloader support for
   javax.servlet.ServletContainerInitializer optional (cherry picked from
   commit 31043d25708edbea9ef31948093f4eaf2247919b)
 + 432528 IllegalStateException when using DeferredContentProvider.
 + 432777 Async Write Loses Data with HTTPS Server.
 + 432901 ensure a single onError callback only in pending and unready states
 + 432993 Improve handling of ProxyTo and Prefix parameters in
   ProxyServlet.Transparent.
 + 433365 No such servlet:
   __org.eclipse.jetty.servlet.JspPropertyGroupServlet__ (cherry picked from
   commit e2ed934978b958d6fccb28a8a5d04768f7c0432d)
 + 433370 PATCH method does not work with ProxyServlet.
 + 433483 sync log initialize
 + 433692 improved buffer resizing
 + 433916 HttpChannelOverHttp handles HTTP 1.0 connection reuse incorrectly.
 + 434027 ReadListener.onError() not invoked in case of read failures.

jetty-9.1.4.v20140401 - 01 April 2014
 + 414206 Rewrite rules re-encode requestURI
 + 414885 Don't expose JDT classes by default
 + 417022 Access current HttpConnection from Request not ThreadLocal
 + 423619 set Request timestamp on startRequest
 + 423982 removed duplicate UrlResource toString
 + 424107 Jetty should not finish chunked encoding on exception.
 + 425991 added qml mime type
 + 426897 improved ContainerLifeCycle javadoc
 + 427185 Add org.objectweb.asm. as serverClass
 + 427204 jetty-start / startup incorrectly requires directory in jetty.base
 + 427368 start.sh fails quietly on command line error
 + 428594 File upload with onMessage and InputStream fails
 + 428595 JSR-356 / ClientContainer does not support SSL
 + 428597 javax-websocket-client-impl and javax-websocket-server-impl jars
   Manifests do not export packages for OSGI
 + 428817 jetty-start / Allow for property to configure deploy manager
   `webapps` directory
 + 429180 Make requestlog filename parameterized
 + 429357 JDBCSessionManager.Session.removeAttribute don't set dirty flag if
   attribute already removed
 + 429409 osgi] jetty.websocket.servlet must import jetty.websocket.server
 + 429487 Runner code cleanups
 + 429616 Use UTF-8 encoding for XML
 + 429779 masked zero length websocket frame gives NullPointerException during
   streaming read
 + 430088 OnMessage*Callable decoding of streaming binary or text is not thread
   safe
 + 430242 added SharedBlockingCallback to support threadsafe blocking
 + 430273 Cancel async timeout breaks volatile link to avoid race with slow
   expire
 + 430341 add apache jsp and jstl optional modules
 + 430490 Added JETTY_SHELL 426738 Fixed JETTY_HOME comments
 + 430649 test form encoding
 + 430654 closing client connections can hang worker threads.
 + 430808 OutputStreamContentProvider violates OutputStream contract.
 + 430822 jetty-start / make soLingerTime configurable via property
 + 430823 jetty-start / make NeedClientAuth (ssl) configurable via property
 + 430824 jetty-start / use of jetty-logging.xml prevents configuration of
   ThreadPool in jetty.xml
 + 431103 Complete listener not called if request times out before processing
   exchange.
 + 431592 do not resolved forwarded-for address

jetty-9.1.3.v20140225 - 25 February 2014
 + 373952 Ensure MongoSessionManager un/binds session attributes on refresh
   only if necessary
 + 424899 Initialize GzipHandler mimeTypes
 + 426490 HttpServletResponse.setBufferSize(0) results in tight loop (100% cpu
   hog)
 + 427700 Outgoing extensions that create multiple frames should flush them in
   order and atomically.
 + 427738 fixed XSS in async-rest demo
 + 428157 Methods of anonymous inner classes can't be called via xml
 + 428232 Rework batch mode / buffering in websocket.
 + 428238 Test HEAD request with async IO
 + 428266 HttpRequest mangles URI query string.
 + 428383 limit white space between requests
 + 428418 JettyStopMojo prints some messages on System.err
 + 428435 Large streaming message fails in MessageWriter.
 + 428660 Delay closing async HttpOutput until after UNREADY->READY
 + 428710 JDBCSession(Id)Manager use read committed isolation level
 + 428859 Do not auto initialise jsr356 websocket if no annotations or
   EndPoints discovered

jetty-9.1.2.v20140210 - 10 February 2014
 + 408167 Complex object as session attribute not necessarily persisted.
 + 423421 remove org.slf4j and org.ow2.asm from jetty-all artifact
 + 424171 Old javax.activation jar interferes with email sending
 + 424562 JDBCSessionManager.setNodeIdInSessionId(true) does not work
 + 425275 
   org.eclipse.jetty.osgi.annotations.AnnotationConfiguration.BundleParserTask.getStatistic()
   returns null when debug is enabled.
 + 425638 Fixed monitor module/xml typos
 + 425696 start.jar --add-to-start={module} results in error
 + 425703 Review [Queued]HttpInput.
 + 425837 Upgrade to jstl 1.2.2
 + 425930 JDBC Session Manager constantly reloading session if save intervall
   expired once
 + 425998 JDBCSessionIdManager fails to create maxinterval column
 + 426250 jetty-all should be deployed on release
 + 426358 NPE generating temp dir name if no resourceBase or war
 + 426481 fix < java 1.7.0_10 npn files
 + 426739 Response with Connection: keep-alive truncated.
 + 426750 isReady() returns true at EOF
 + 426870 HTTP 1.0 Request with Connection: keep-alive and response content
   hangs.
 + 427068 ServletContext.getClassLoader should only check privileges if a
   SecurityManager exists
 + 427128 Cookies are not sent to the server.
 + 427245 StackOverflowError when session cannot be de-idled from disk
 + 427254 Cookies are not sent to the client.
 + 427512 ReadPendingException in case of HTTP Proxy tunnelling.
 + 427570 externalize common http config to start.ini
 + 427572 Default number of acceptors too big.
 + 427587 MessageInputStream must copy the payload.
 + 427588 WebSocket Parser leaks ByteBuffers.
 + 427690 Remove Mux Extension and related support.
 + 427699 WebSocket upgrade response sends Sec-WebSocket-Protocol twice.

jetty-9.1.1.v20140108 - 08 January 2014
 + 408912 JDBCSessionIdManager should allow configuration of schema
 + 410750 NPE Protection in Mongo save session
 + 417202 Start / command line arguments with ${variable} should be expanded
 + 418622 WebSocket / When rejecting old WebSocket protocols, log client
   details
 + 418769 Allow resourceBases in run-forked Mojo
 + 418888 Added strict mode to HttpGenerator
 + 419309 encode alias URIs from File.toURI
 + 419911 Empty chunk causes ArrayIndexOutOfBoundsException in
   InputStreamResponseListener.
 + 421189 WebSocket / AbstractExtension's WebSocketPolicy is not
   Session-specific
 + 421314 Websocket / Connect attempt with Chrome 32+ fails with "Some
   extension already uses the compress bit"
 + 421697 IteratingCallback improvements
 + 421775 CookiePatternRule only sets cookie if not set already
 + 421794 Iterator from InputStreamProvider is not implemented properly.
 + 421795 ContentProvider should have a method to release resources.
 + 422192 ClientContainer.getOpenSessions() always returns null
 + 422264 OutputStreamContentProvider does not work with Basic Authentication.
 + 422308 Change all session/sessionid managers to use shared Scheduler
 + 422386 Comma-separated <param-value>s not trimmed in GzipFilter
 + 422388 Test for GzipFilter apply to resources with charset appended to the
   MIME type
 + 422398 moved jmx remote config to jmx-remote.mod
 + 422427 improved TestConnection
 + 422703 Support reentrant HttpChannel and HttpConnection
 + 422723 Dispatch failed callbacks to avoid blocking selector
 + 422734 messages per second in ConnectorStatistics
 + 422807 fragment large written byte arrays to protect from JVM OOM bug
 + 423005 reuse gzipfilter buffers
 + 423048 Receiving a PING while sending a message kills the connection
 + 423060 Allow ${jetty.base}/work
 + 423118 ServletUpgradeRequest.getUserPrincipal() does not work
 + 423185 Update permessage-deflate for finalized spec
 + 423255 MBeans of SessionIdManager can leak memory on redeploy
 + 423361 Ensure ServletContainerInitializers called before injecting Listeners
 + 423373 Correct namespace use for JEE7 Schemas
 + 423392 GzipFilter without wrapping or blocking
 + 423395 Ensure @WebListeners are injected
 + 423397 Jetty server does not run on Linux server startup because of  a bug
   in jetty.sh script.
 + 423476 WebSocket / JSR / @OnMessage(maxMessageSize=20000000) not properly
   supported
 + 423556 HttpSessionIdListener should be resource injectable
 + 423646 WebSocket / JSR / WebSocketContainer (Client) should have its
   LifeCycle stop on standalone use
 + 423692 use UrlEncoded.ENCODING for merging forwarded query strings
 + 423695 <HT> Horizontal-tab used as HTTP Header Field separator unsupported
 + 423724 WebSocket / Rename MessageAppender.appendMessage to .appendFrame
 + 423739 Start checks module files.
 + 423804 WebSocket / JSR improper use of
   ServerEndpointConfig.Configurator.getNegotiatedSubprotocol()
 + 423875 Update jetty-distro build to use jetty-toolchain jetty-schemas 3.1.M0
 + 423915 WebSocket / Active connection from IOS that goes into airplane mode
   not disconnected on server side
 + 423926 Remove code duplication in class IdleTimeout.
 + 423930 SPDY streams are leaked.
 + 423948 Cleanup and consolidate testing utilities in WebSocket
 + 424014 PathContentProvider does not close its internal SeekableByteChannel.
 + 424043 IteratingCallback Idle race.
 + 424051 Using --list-config can result in NPE
 + 424168 Module [ext] should load libraries recursively from lib/ext/
 + 424180 extensible bad message content
 + 424183 Start does not find LIB (Classpath) when on non-English locale
 + 424284 Identify conflicts in logging when error "Multiple servlets map to
   {pathspec}" occurs
 + 424303 @ServletSecurity not applied on non load-on-startup servlets
 + 424307 obfuscate unicode
 + 424380 Augment class / Jar scanning timing log events
 + 424390 Allow enabling modules via regex
 + 424398 Servlet load-on-startup ordering is not obeyed
 + 424497 Allow concurrent async sends
 + 424498 made bytebufferendpoint threadsafe
 + 424588 org.eclipse.jetty.ant.AntWebInfConfiguration does not add
   WEB-INF/classes for annotation scanning
 + 424598 Module [npn] downloads wrong npn jar
 + 424651 org.eclipse.jetty.spdy.Flusher use of non-growable ArrayQueue yield
   java.lang.IllegalStateException: Full.
 + 424682 Session cannot be deserialized with form authentication
 + 424706 The setMaxIdleTimeout of javax.websocket.Session does not take any
   affect
 + 424734 WebSocket / Expose Locale information from ServletUpgradeRequest
 + 424735 WebSocket / Make ServletUpgradeRequest expose its HttpServletRequest
 + 424743 Verify abort behavior in case the total timeout expires before the
   connect timeout.
 + 424762 ShutdownHandler hardcodes "127.0.0.1" and cannot be used with IPv6
 + 424847 Deadlock in deflate-frame (webkit binary)
 + 424863 IllegalStateException "Unable to find decoder for type
   <javax.websocket.PongMessage>"
 + 425038 WebSocketClient leaks file handles when exceptions are thrown from
   open()
 + 425043 Track whether pools are used correctly.
 + 425049 add json mime mapping to mime.properties.

jetty-9.1.0.v20131115 - 15 November 2013
 + 397167 Remote Access documentation is wrong
 + 416477 QueuedThreadPool does not reuse interrupted threads
 + 420776 complete error pages after startAsync
 + 421362 When using the jetty.osgi.boot ContextHandler service feature the
   wrong ContextHandler can be undeployed

jetty-9.1.0.RC2 - 07 November 2013
 + 410656 WebSocketSession.suspend() hardcoded to return null
 + 417223 removed deprecated ThreadPool.dispatch
 + 418741 Threadlocal cookie buffer in response
 + 420359 fixed thread warnings
 + 420572 IOTest explicitly uses 127.0.0.1
 + 420692 set soTimeout to try to avoid hang
 + 420844 Connection:close on exceptional errors
 + 420930 Use Charset to specify character encoding
 + 421197 synchronize gzip output finish
 + 421198 onComplete never call onComplete in BufferingResponseListener in 9.1.

jetty-9.0.7.v20131107 - 07 November 2013
 + 407716 fixed logs
 + 416597 Allow classes and jars on the webappcontext extraclasspath to be
   scanned for annotations by jetty-maven-plugin
 + 418636 Name anonymous filter and holders with classname-hashcode
 + 418732 Add whiteListByPath mode to IPAccessHandler
 + 418767 run-forked goal ingores test scope dependencies with
   useTestScope=true
 + 418792 Session getProtocolVersion always returns null
 + 418892 SSL session caching so unreliable it effectively does not work.
 + 419309 Added symlink checker to test webapp
 + 419333 treat // as an alias in path
 + 419344 NPNServerConnection does not close the EndPoint if it reads -1.
 + 419350 Do not borrow space from passed arrays
 + 419655 AnnotationParser throws NullPointerException when scanning files from
   jar:file urls
 + 419687 HttpClient's query parameters must be case sensitive.
 + 419799 Async timeout dispatches to error page
 + 419814 Annotation properties maxMessageSize and inputBufferSize don't work
 + 419846 JDBCSessionManager doesn't determine dirty state correctly
 + 419901 Client always adds extra user-agent header.
 + 419937 Request isSecure cleared on recycle
 + 419950 Provide constructor for StringContentProvider that takes Charset.
 + 419964 InputStreamContentProvider does not close provided InputStream.
 + 420033 AsyncContext.onTimeout exceptions passed to onError
 + 420039 BufferingResponseListener continues processing after aborting
   request.
 + 420048 DefaultServlet alias checks configured resourceBase
 + 420142 reimplemented graceful shutdown
 + 420362 Response/request listeners called too many times.
 + 420374 Call super.close() in a finally block
 + 420530 AbstractLoginModule never fails a login
 + 420572 IOTest explicitly uses 127.0.0.1
 + 420776 complete error pages after startAsync
 + 420844 Connection:close on exceptional errors
 + 420930 Use Charset to specify character encoding
 + 421197 synchronize gzip output finish

jetty-8.1.14.v20131031 - 31 October 2013
 + 417772 fixed low resources idle timeout
 + 418636 Name anonymous filter and holders with classname-hashcode
 + 419432 Allow to override the SslContextFactory on a per-destination basis.
 + 420048 DefaultServlet alias checks configured resourceBase
 + 420530 AbstractLoginModule never fails a login

jetty-7.6.14.v20131031 - 31 October 2013
 + 417772 fixed low resources idle timeout
 + 418636 Name anonymous filter and holders with classname-hashcode
 + 419432 Allow to override the SslContextFactory on a per-destination basis.
 + 420048 DefaultServlet alias checks configured resourceBase
 + 420530 AbstractLoginModule never fails a login

jetty-9.1.0.RC1 - 31 October 2013
 + 294531 Unpacking webapp twice to the same directory name causes problems
   with updated jars in WEB-INF/lib
 + 397049 Cannot Provide Custom Credential to JDBCLoginService
 + 403591 improve the Blocking Q implementation.
 + 407716 fixed logs
 + 410840 Change SSLSession.getPeerCertificateChain() to
   SSLSession.getPeerCertificates().
 + 415118 WebAppClassLoader.getResource(name) should strip .class from name
 + 415609 spdy replace SessionInvoker with IteratingCallback. Introduce Flusher
   class to separate queuing/flushing logic from StandardSession
 + 416300 Order ServletContainerInitializer callbacks
 + 416597 Allow classes and jars on the webappcontext extraclasspath to be
   scanned for annotations by jetty-maven-plugin
 + 417356 Add SOCKS support to jetty client.
 + 417932 resources.mod should make ${jetty.base}/resources/ directory
 + 417933 logging.mod ini template should include commented log.class settings
 + 418212 org.eclipse.jetty.spdy.server.http.SSLExternalServerTest hangs.
 + 418441 Use of OPTIONS= in Jetty 9.1 should display WARNING message
 + 418596 Faults in JARs during class scanning should report the jar that
   caused the problem
 + 418603 cannot specify a custom ServerEndpointConfig.Configurator
 + 418625 WebSocket / Jsr RemoteEndpoint.sendObject(java.nio.HeapByteBuffer)
   doesn't find encoder
 + 418632 WebSocket / Jsr annotated @OnMessage with InputStream fails to be
   called
 + 418636 Name anonymous filter and holders with classname-hashcode
 + 418732 Add whiteListByPath mode to IPAccessHandler
 + 418767 run-forked goal ingores test scope dependencies with
   useTestScope=true
 + 418792 Session getProtocolVersion always returns null
 + 418892 SSL session caching so unreliable it effectively does not work.
 + 418922 Missing parameterization of etc/jetty-xinetd.xml
 + 418923 Missing parameterization of etc/jetty-proxy.xml
 + 419146 Parameterize etc/jetty-requestlog.xml values
 + 419309 Added symlink checker to test webapp
 + 419330 Allow access to setters on jetty-jspc-maven-plugin
 + 419333 treat // as an alias in path
 + 419344 NPNServerConnection does not close the EndPoint if it reads -1.
 + 419350 Do not borrow space from passed arrays
 + 419655 AnnotationParser throws NullPointerException when scanning files from
   jar:file urls
 + 419687 HttpClient's query parameters must be case sensitive.
 + 419799 Async timeout dispatches to error page
 + 419814 Annotation properties maxMessageSize and inputBufferSize don't work
 + 419846 JDBCSessionManager doesn't determine dirty state correctly
 + 419899 Do not wrap SSL Exception as EoFException
 + 419901 Client always adds extra user-agent header.
 + 419904 Data corruption on proxy PUT requests.
 + 419914 QueuedThreadPool uses nanoTime
 + 419937 Request isSecure cleared on recycle
 + 419950 Provide constructor for StringContentProvider that takes Charset.
 + 419964 InputStreamContentProvider does not close provided InputStream.
 + 420012 Improve ProxyServlet.Transparent configuration in case prefix="/".
 + 420033 AsyncContext.onTimeout exceptions passed to onError
 + 420034 Removed threads/timers from Date caching
 + 420039 BufferingResponseListener continues processing after aborting
   request.
 + 420048 DefaultServlet alias checks configured resourceBase
 + 420103 Split out jmx-remote module from existing jmx module
 + 420142 reimplemented graceful shutdown
 + 420362 Response/request listeners called too many times.
 + 420364 Bad synchronization in HttpConversation.
 + 420374 Call super.close() in a finally block
 + 420530 AbstractLoginModule never fails a login
 + 420687 XML errors in jetty-plus/src/test/resources/web-fragment-*.xml
 + 420776 complete error pages after startAsync

jetty-9.1.0.RC0 - 30 September 2013
 + 412469 make module for jetty-jaspi
 + 416453 Add comments to embedded SplitFileServer example
 + 416577 enhanced shutdown handler to send shutdown at startup
 + 416674 run all jetty-ant tests on random ports
 + 416940 avoid download of spring-beans.dtd
 + 417152 WebSocket / Do all setup in websocket specific
   ServletContainerInitializer
 + 417239 re-implemented Request.getContentRead()
 + 417284 Precompiled regex in HttpField
 + 417289 SPDY replace use of direct buffers with indirect buffers or make it
   configurable
 + 417340 Upgrade JDT compiler to one that supports source/target of Java 1.7
 + 417382 Upgrade to asm 4.1 and refactor annotation parsing
 + 417475 Do not null context Trie during dynamic deploy
 + 417490 WebSocket / @PathParam annotated parameters are null when the servlet
   mapping uses a wildcard
 + 417561 Refactor annotation related code: change log messages
 + 417574 Setting options with _JAVA_OPTIONS breaks run-forked with
   <waitForChild>true</waitForChild>
 + 417831 Remove jetty-logging.properties from distro/resources
 + 417938 Startup / Sort properties presented in --list-config alphabetically
 + 418014 Handle NTFS canonical exceptions during alias check
 + 418068 WebSocketClient has lazy or injected Executor
 + 418212 org.eclipse.jetty.spdy.server.http.SSLExternalServerTest hangs
 + 418227 Null cookie value test

jetty-9.0.6.v20130930 - 30 September 2013
 + 411069 better set compiler defaults to 1.7, including webdefault.xml for jsp
 + 411934 War overlay configuration assumes src/main/webapp exists
 + 413484 setAttribute in nosql session management better handles _dirty status
 + 413684 deprecated unsafe alias checkers
 + 413737 hide stacktrace in ReferrerPushStrategyTest
 + 414431 Avoid debug NPE race
 + 414898 Only upgrade v0 to v1 cookies on dquote , ; backslash space and tab
   in the value
 + 415192 <jsp-file> maps to JspPropertyGroupServlet instead of JspServlet
 + 415194 Deployer gives management of context to context collection
 + 415302 
 + 415330 Avoid multiple callbacks at EOF
 + 415401 Add initalizeDefaults call to SpringConfigurationProcessor
 + 415548 migrate ProxyHTTPToSPDYTest to use HttpClient to avoid intermittent
   NPE part 2
 + 415605 fix status code logging for async requests
 + 415999 Fix some of FindBugs warnings
 + 416015 Handle null Accept-Language and other headers
 + 416096 DefaultServlet leaves open file descriptors with file sizes greater
   than response buffer
 + 416102 Clean up of async sendContent process
 + 416103 Added AllowSymLinkAliasChecker.java
 + 416251 ProxyHTTPToSPDYConnection now sends a 502 to the client if it
   receives a rst frame from the upstream spdy server
 + 416266 HttpServletResponse.encodeURL() encodes on first request when only
   SessionTrackingMode.COOKIE is used
 + 416314 jetty async client wrong behaviour for HEAD Method + Redirect.
 + 416321 handle failure during blocked committing write
 + 416453 Add comments to embedded SplitFileServer example
 + 416477 Improved consumeAll error handling
 + 416568 Simplified servlet exception logging
 + 416577 enhanced shutdown handler to send shutdown at startup
 + 416585 WebInfConfiguration examines webapp classloader first instead of its
   parent when looking for container jars
 + 416597 Allow classes and jars on the webappcontext extraclasspath to be
   scanned for annotations
 + 416663 Content-length set by resourcehandler
 + 416674 run all jetty-ant tests on random ports
 + 416679 Change warning to debug if no transaction manager present
 + 416787 StringIndexOutOfBounds with a pathMap of ""
 + 416940 avoid download of spring-beans.dtd
 + 416990 JMX names statically unique
 + 417110 Demo / html body end tag missing in authfail.html
 + 417225 added Container.addEventListener method
 + 417260 Protected targets matched as true URI path segments
 + 417289 SPDY replace use of direct buffers with indirect buffers or make it
   configurable
 + 417475 Do not null context Trie during dynamic deploy
 + 417574 Setting options with _JAVA_OPTIONS breaks run-forked with
   <waitForChild>true</waitForChild>
 + 417831 Remove jetty-logging.properties from distro/resources
 + 418014 Handle NTFS canonical exceptions during alias check
 + 418212 org.eclipse.jetty.spdy.server.http.SSLExternalServerTest hangs
 + 418227 Null cookie value test

jetty-9.1.0.M0 - 16 September 2013
 + 393473 Add support for JSR-356 (javax.websocket) draft
 + 395444 Websockets not working with Chrome (deflate problem)
 + 396562 Add an implementation of RequestLog that supports Slf4j
 + 398467 Servlet 3.1 Non Blocking IO
 + 402984 WebSocket Upgrade must honor case insensitive header fields in
   upgrade request
 + 403280 Update to javax.el 2.2.4
 + 403380 Introduce WebSocketTimeoutException to differentiate between EOF on
   write and Timeout
 + 403510 HttpSession maxInactiveInterval is not serialized in HashSession
 + 403591 do not use the ConcurrentArrayBlockingQueue for thread pool, selector
   and async request log
 + 403817 Use of WebSocket Session.close() results in invalid status code
 + 405188 HTTP 1.0 with GET returns internal IP address.
 + 405422 Implement servlet3.1 spec sections 4.4.3 and 8.1.4 for new
   HttpSessionIdListener class
 + 405432 Check implementation of section 13.4.1 @ServletSecurity for
   @HttpConstraint and HttpMethodConstraint clarifications
 + 405435 Implement servlet3.1 section 13.6.3 for 303 redirects for Form auth
 + 405437 Implement section 13.8.4 Uncovered HTTP methods
 + 405525 Throw IllegalArgumentException if filter or servlet name is null or
   empty string in ServletContext.addXXX() methods
 + 405526 Deployment must fail if more than 1 servlet maps to same url pattern
 + 405531 Implement Part.getSubmittedFileName()
 + 405533 Implement special role ** for security constraints
 + 405535 Implement Request.isUserInRole(role) check security-role-refs
   defaulting to security-role if no matching ref
 + 405944 Check annotation and resource injection is supported for
   AsyncListener
 + 406759 supressed stacktrace in ReferrerPushStrategyTest
 + 407708 HttpUpgradeHandler must support injection
 + 408782 Transparent Proxy - rewrite URL is ignoring query strings.
 + 408904 Enhance CommandlineBuilder to not escape strings inside single quotes
 + 409403 fix IllegalStateException when SPDY is used and the response is
   written through BufferUtil.writeTo byte by byte
 + 409796 fix and cleanup ReferrerPushStrategy. There's more work to do here,
   so it remains @Ignore for now
 + 409953 return buffer.slice() instead of buffer.asReadOnlyBuffer() in
   ResourceCache to avoid using inefficent path in BufferUtil.writeTo
 + 410083 Jetty clients submits incomplete URL to proxy.
 + 410098 inject accept-encoding header for all http requests through SPDY as
   SPDY clients MUST support spdy. Also remove two new tests that have been to
   implementation agnostic and not needed anymore due to recent code changes
 + 410246 HttpClient with proxy does not tunnel HTTPS requests.
 + 410341 suppress stacktraces that happen during test setup shutdown after
   successful test run
 + 410800 Make RewritePatternRule queryString aware
 + 411069 better set compiler defaults to 1.7, including webdefault.xml for jsp
 + 411934 War overlay configuration assumes src/main/webapp exists
 + 412205 SSL handshake failure leads to unresponsive UpgradeConnection
 + 412418 HttpTransportOverSPDY fix race condition while sending push streams
   that could cause push data not to be sent. Fixes intermittent test issues in
   ReferrerPushStrategyTest
 + 412729 SPDYClient needs a Promise-based connect() method.
 + 412829 Allow any mappings from web-default.xml to be overridden by web.xml
 + 412830 Error Page match ServletException then root cause
 + 412840 remove Future in SPDYClient.connect() and return Session instead in
   blocking version
 + 412934 Ignore any re-definition of an init-param within a descriptor
 + 412935 setLocale is not an explicit set of character encoding
 + 412940 minor threadsafe fixes
 + 413018 ServletContext.addListener() should throw IllegalArgumentException if
   arg is not correct type of listener
 + 413020 Second call to HttpSession.invalidate() should throw exception
 + 413019 HttpSession.getCreateTime() should throw exception after session is
   invalidated
 + 413291 Avoid SPDY double dispatch
 + 413387 onResponseHeaders is not called multiple times when multiple
   redirects occur.
 + 413484 setAttribute in nosql session management better handles _dirty status
 + 413531 Introduce pluggable transports for HttpClient.
 + 413684 deprecated unsafe alias checkers
 + 413737 hide stacktrace in ReferrerPushStrategyTest
 + 413901 isAsyncStarted remains true while original request is dispatched
 + 414167 WebSocket handshake upgrade from FireFox fails due to keep-alive
 + 414431 Avoid debug NPE race
 + 414635 Modular start.d and jetty.base property
 + 414640 HTTP header value encoding
 + 414725 Annotation Scanning should exclude webapp basedir from path
   validation checks
 + 414731 Request.getCookies() should return null if there are no cookies
 + 414740 Removed the parent peeking Loader
 + 414891 Errors thrown by ReadListener and WriteListener not handled
   correctly.
 + 414898 Only upgrade v0 to v1 cookies on dquote , ; backslash space and tab
   in the value
 + 414913 WebSocket / Performance - reduce ByteBuffer allocation/copying during
   generation/writing
 + 414923 CompactPathRule needs to also compact the uri
 + 415047 Create URIs lazily in HttpClient.
 + 415062 SelectorManager wakeup optimisation.
 + 415131 Avoid autoboxing on debug
 + 415192 <jsp-file> maps to JspPropertyGroupServlet instead of JspServlet
 + 415194 Deployer gives management of context to context collection
 + 415302 
 + 415314 Jetty should not commit response on output if <
   Response.setBufferSize() bytes are written
 + 415330 Avoid multiple callbacks at EOF
 + 415401 WebAppProvider: override XmlConfiguration.initializeDefaults
 + 415548 migrate ProxyHTTPToSPDYTest to use HttpClient to avoid intermittent
   NPE part 2
 + 415605 fix status code logging for async requests
 + 415641 Remove remaining calls to deprecated HttpTranspoert.send
 + 415656 SPDY - add IdleTimeout per Stream functionality
 + 415744 Reduce Future usage in websocket
 + 415745 Include followed by forward using a PrintWriter incurs unnecessary
   delay
 + 415780 fix StreamAlreadyCommittedException in spdy build
 + 415825 fix stop support in modular start setup
 + 415826 modules initialised with --add-to-start and --add-to-startd
 + 415827 jetty-start / update --help text for new command line options
 + 415830 jetty-start / add more TestUseCases for home + base + modules
   configurations
 + 415831 rename ini keyword from MODULES= to --module=
 + 415832 jetty-start / fix ClassNotFound exception when starting from empty
   base directory
 + 415839 jetty-start / warning about need for --exec given when not needed by
   default configuration
 + 415899 jetty-start / add --lib=<cp> capability from Jetty 7/8
 + 415913 support bootlib and download in modules
 + 415999 Fix some of FindBugs warnings
 + 416015 Handle null Accept-Language and other headers
 + 416026 improve error handlig in SPDY parsers
 + 416096 DefaultServlet leaves open file descriptors with file sizes greater
   than response buffer
 + 416102 Clean up of async sendContent process
 + 416103 Added AllowSymLinkAliasChecker.java
 + 416143 mod file format uses [type]
 + 416242 respect persistence headers in ProxyHTTPSPDYConnection
 + 416251 ProxyHTTPToSPDYConnection now sends a 502 to the client if it
   receives a rst frame from the upstream spdy server
 + 416266 HttpServletResponse.encodeURL() encodes on first request when only
   SessionTrackingMode.COOKIE is used
 + 416314 jetty async client wrong behaviour for HEAD Method + Redirect.
 + 416321 handle failure during blocked committing write
 + 416477 Improved consumeAll error handling
 + 416568 Simplified servlet exception logging
 + 416585 WebInfConfiguration examines webapp classloader first instead of its
   parent when looking for container jars
 + 416597 Allow classes and jars on the webappcontext extraclasspath to be
   scanned for annotations
 + 416663 Content-length set by resourcehandler
 + 416674 run all jetty-ant tests on random ports
 + 416679 Change warning to debug if no transaction manager present
 + 416680 remove uncovered constraint warning
 + 416681 Remove unnecessary security constraints in test-jetty-webapp
 + 416763 WebSocket / Jsr Session.getPathParameters() is empty
 + 416764 WebSocket / Jsr Session.getRequestURI() is missing scheme + host +
   port + query parameters
 + 416787 StringIndexOutOfBounds with a pathMap of ""
 + 416812 Don't start WebSocketClient for every context
 + 416990 JMX names statically unique
 + 417022 Request attribute access to Server,HttpChannel & HttpConnection
 + 417023 Add Default404Servlet if no default servlet set
 + 417108 demo-base uses HTTPS
 + 417109 Demo / Jaas test fails to find etc/login.conf
 + 417110 Demo / html body end tag missing in authfail.html
 + 417111 Demo / login with admin/admin fails
 + 417133 WebSocket / deflate-frame should accumulate decompress byte buffers
   properly
 + 417134 WebSocket / Jsr
   ServerEndpointConfig.Configurator.getNegotiatedExtensions() is never used
 + 417225 added Container.addEventListener method
 + 417260 Protected targets matched as true URI path segments

jetty-8.1.13.v20130916 - 16 September 2013
 + 412629 PropertyFileLoginModule doesn't cache user configuration file even
   for refreshInterval=0
 + 413484 setAttribute in nosql session management better handles _dirty status
 + 413684 deprecated unsafe alias checkers
 + 414235 RequestLogHandler configured on a context fails to handle forwarded
   requests
 + 414393 StringIndexOutofBoundsException with > 8k multipart content without
   CR or LF
 + 414431 Avoid debug NPE race
 + 414507 Ensure AnnotationParser ignores parent dir hierarchy when checking
   for hidden dirnames
 + 414652 WebSocket's sendMessage() may hang on congested connections.
 + 415192 <jsp-file> maps to JspPropertyGroupServlet instead of JspServlet
 + 415401 Add XmlConfiguration.initializeDefaults that allows to set default
   values for any XmlConfiguration that may be overridden in the config file
 + 416266 HttpServletResponse.encodeURL() encodes on first request when only
   SessionTrackingMode.COOKIE is used
 + 416585 WebInfConfiguration examines webapp classloader first instead of its
   parent when looking for container jars
 + 416787 StringIndexOutOfBounds with a pathMap of ""
 + 416990 JMX names statically unique

jetty-7.6.13.v20130916 - 16 September 2013
 + 412629 PropertyFileLoginModule doesn't cache user configuration file even
   for refreshInterval=0
 + 413484 setAttribute in nosql session management better handles _dirty status
 + 413684 deprecated unsafe alias checkers
 + 414235 RequestLogHandler configured on a context fails to handle forwarded
   requests
 + 414393 StringIndexOutofBoundsException with > 8k multipart content without
   CR or LF
 + 414431 Avoid debug NPE race
 + 414507 Ensure AnnotationParser ignores parent dir hierarchy when checking
   for hidden dirnames
 + 414652 WebSocket's sendMessage() may hang on congested connections.
 + 415192 <jsp-file> maps to JspPropertyGroupServlet instead of JspServlet
 + 415401 Add XmlConfiguration.initializeDefaults that allows to set default
   values for any XmlConfiguration that may be overridden in the config file
 + 416585 WebInfConfiguration examines webapp classloader first instead of its
   parent when looking for container jars
 + 416990 JMX names statically unique

jetty-9.0.5.v20130815 - 15 August 2013
 + 414898 Only upgrade v0 to v1 cookies on dquote , ; backslash space and tab
   in the value
 + 404468 Ported jetty-http-spi to Jetty-9
 + 405424 add X-Powered-By and Server header to SPDY
 + 405535 implement Request.isUserInRole(role) check security-role-refs
   defaulting to security-role if no matching ref
 + 408235 SPDYtoHTTP proxy fix: remove hop headers from upstream server
 + 409028 Jetty HttpClient does not work with proxy CONNECT method.
 + 409282 fix intermittently failing MaxConcurrentStreamTest
 + 409845 add test that makes sure that DataFrameGenerator correctly prepends
   the header information
 + 410498 ignore type of exception in
   GoAwayTest.testDataNotProcessedAfterGoAway
 + 410668 HTTP client should support the PATCH method.
 + 410800 Make RewritePatternRule queryString aware
 + 410805 StandardSession: remove all frameBytes for a given stream from queue
   if the stream is reset
 + 411216 RequestLogHandler handles async completion
 + 411458 MultiPartFilter getParameterMap doesn't preserve multivalued
   parameters 411459  MultiPartFilter.Wrapper getParameter should use charset
   encoding of part
 + 411538 Use Replacement character for bad parameter % encodings
 + 411545 SslConnection.DecryptedEndpoint.fill() sometimes misses a few network
   bytes
 + 411755 MultiPartInputStreamParser fails on base64 encoded content
 + 411844 ArrayIndexOutOfBoundsException on wild URL.
 + 411909 GzipFilter flushbuffer() results in erroneous finish() call
 + 412234 fix bug where NetworkTrafficSelectChannelEndpoint counted bytes wrong
   on incomplete writes
 + 412318 HttpChannel fix multiple calls to _transport.completed() if handle()
   is called multiple times while the channel is COMPLETED
 + 412418 HttpTransportOverSPDY fix race condition while sending push streams
   that could cause push data not to be sent. Fixes intermittent test issues in
   ReferrerPushStrategyTest
 + 412442 Avoid connection timeout after FIN-FIN close
 + 412466 Improved search for unset JETTY_HOME
 + 412608 EOF Chunk not sent on inputstream static content
 + 412629 PropertyFileLoginModule doesn't cache user configuration file even
   for refreshInterval=0
 + 412637 ShutdownMonitorThread already started
 + 412712 HttpClient does not send the terminal chunk after partial writes.
 + 412713 add dumpOnStart configuration to jetty-maven-plugin
 + 412750 HttpClient close expired connections fix
 + 412814 HttpClient calling CompleteListener.onComplete() twice.
 + 412846 jetty Http Client Connection through Proxy is failing with Timeout.
 + 412938 Request.setCharacterEncoding now throws UnsupportedEncodingException
   instead of UnsupportedCharsetException
 + 413034 Multiple webapps redeploy returns NamingException with AppDynamics
   javaagent
 + 413066 accept lower case method: head
 + 413108 HttpClient hardcodes dispatchIO=false when using SSL.
 + 413113 Inconsistent Request.getURI() when adding parameters via
   Request.param().
 + 413154 ContextHandlerCollection defers virtual host handling to
   ContextHandler
 + 413155 HttpTransportOverSPDY remove constructor argument for version and get
   version from stream.getSession instead
 + 413371 Default JSON.Converters for List and Set.
 + 413372 JSON Enum uses name rather than toString()
 + 413393 better logging of bad URLs in Resources
 + 413486 SessionCookieConfig setters should throw IllegalStateException if
   called after context started
 + 413568 Made AJP worker name generic
 + 413684 Trailing slash shows JSP source
 + 413901 isAsyncStarted remains true while original request is dispatched
 + 414085 Add jetty-continuations to plugin dependencies
 + 414101 Do not escape special characters in cookies
 + 414235 RequestLogHandler configured on a context fails to handle forwarded
   requests
 + 414393 StringIndexOutofBoundsException with > 8k multipart content without
   CR or LF
 + 414449 Added HttpParser strict mode for case sensitivity
 + 414507 Ensure AnnotationParser ignores parent dir hierarchy when checking
   for hidden dirnames
 + 414625 final static version fields
 + 414640 HTTP header value encoding
 + 414652 WebSocket's sendMessage() may hang on congested connections.
 + 414727 Ensure asynchronously flushed resources are closed
 + 414763 Added org.eclipse.jetty.util.log.stderr.ESCAPE option
 + 414833 HttpSessionListener.destroy must be invoked in reverse order
 + 414840 Request.login() throws NPE if username is null
 + 414951 QueuedThreadPool fix constructor that missed to pass the idleTimeout
 + 414972 HttpClient may read bytes with pre-tunnelled connection.

jetty-9.0.4.v20130625 - 25 June 2013
 + 396706 CGI support parameters
 + 397051 Make JDBCLoginService data members protected to facilitate
   subclassing
 + 397193 MongoSessionManager refresh updates last access time
 + 398467 Servlet 3.1 Non Blocking IO
 + 400503 WebSocket - squelch legitimate Exceptions during testing to avoid
   false positives
 + 401027 javadoc JMX annotations
 + 404508 enable overlay deployer
 + 405188 HTTP 1.0 with GET returns internal IP address.
 + 405313 Websocket client SSL hostname verification is broken, always defaults
   to raw IP as String
 + 406759 supressed stacktrace in ReferrerPushStrategyTest
 + 406923 Accept CRLF or LF but not CR as line termination
 + 407246 Test harness checked results in callbacks ignored.
 + 407325 Test Failure:
   org.eclipse.jetty.servlets.EventSourceServletTest.testEncoding
 + 407326 Test Failure:
   org.eclipse.jetty.client.HttpClientStreamTest.testInputStreamResponseListenerFailedBeforeResponse[0].
 + 407342 ReloadedSessionMissingClassTest uses class compiled with jdk7
 + 407386 Cookies not copied in ServletWebSocketRequest
 + 407469 Method parameters for @OnWebSocketError should support Throwable
 + 407470 Javadoc for @OnWebSocketFrame incorrectly references WebSocketFrame
   object
 + 407491 Better handle empty Accept-Language
 + 407614 added excludedMimeTypes to gzipFilter
 + 407812 jetty-maven-plugin can not handle whitespaces in equivalent of
   WEB-INF/classes paths
 + 407931 Add toggle for failing on servlet availability
 + 407976 JDBCSessionIdManager potentially leaves server in bad state after
   startup
 + 408077 HashSessionManager leaves file handles open after being stopped
 + 408117 isAsyncStarted is false on redispatch
 + 408118 NullPointerException when parsing request cookies
 + 408167 JDBCSessionManager don't mark session as dirty if same attribute
   value set
 + 408281 Inconsistent start/stop handling in ContainerLifeCycle
 + 408446 Multipart parsing issue with boundry and charset in ContentType
   header
 + 408529 Etags set in 304 response
 + 408600 set correct jetty.url in all pom files
 + 408642 setContentType from addHeader
 + 408662 In pax-web servlet services requests even if init() has not finished
   running
 + 408709 refactor test-webapp's chat application. Now there's only a single
   request for user login and initial chat message.
 + 408720 NPE in AsyncContext.getRequest()
 + 408723 Jetty Maven plugin reload ignores web.xml listeners
 + 408768 JSTL jars not scanned by jetty-ant
 + 408771 Problem with ShutdownMonitor for jetty-ant
 + 408782 Transparent Proxy - rewrite URL is ignoring query strings.
 + 408806 getParameter returns null on Multipart request if called before
   request.getPart()/getParts()
 + 408904 Enhance CommandlineBuilder to not escape strings inside single quotes
 + 408909 GzipFilter setting of headers when reset and/or not compressed
 + 408910 META-INF/jetty-webapp-context.xml file should be able to refer to
   bundle-relative locations
 + 408923 Need to be able to configure the ThreadPool for the default jetty
   server in osgi
 + 408945 XML Args ignored without DTD
 + 409012 added reference to example rewrite rules
 + 409133 Empty <welcome-file> causes StackOverflowError
 + 409228 Set jetty.home property so config files work even if deployed inside
   a bundle
 + 409403 fix IllegalStateException when SPDY is used and the response is
   written through BufferUtil.writeTo byte by byte
 + 409436 NPE on context restart using dynamic servlet registration
 + 409441 jetty.xml threadpool arg injection
 + 409449 Ensure servlets, filters and listeners added via dynamic
   registration, annotations or descriptors are cleaned on context restarts
 + 409545 Change HttpChannel contract
 + 409556 Resource files not closed
 + 409598 spdy: Fix NPE when a broken client tried to create duplicate stream
   IDs
 + 409684 Ids and properties not set for execution of jetty xml config files
   with mvn plugin
 + 409796 fix intermittent test issue in
   ReferrerPushStrategy.testResourceOrder. Happened when the client got closed
   before the server finished sending all data frames. Client waits now until
   all data is received.
 + 409801 Jetty should allow webdefault to be specified using a relative
   location when running in OSGi
 + 409842 Suspended request completed by a request thread does not set read
   interest.
 + 409953 return buffer.slice() instead of buffer.asReadOnlyBuffer() in
   ResourceCache to avoid using inefficent path in BufferUtil.writeTo
 + 409978 Websocket shouldn't create HttpSession if not present
 + 410083 Jetty clients submits incomplete URL to proxy.
 + 410098 inject accept-encoding header for all http requests through SPDY as
   SPDY clients MUST support spdy. Also remove two new tests that have been to
   implementation agnostic and not needed anymore due to recent code changes
 + 410175 WebSocketSession#isSecure() doesn't return true for SSL session on
   the server side
 + 410246 HttpClient with proxy does not tunnel HTTPS requests.
 + 410337 throw EofException instead of EOFException in HttpOutput.write() if
   HttpOutpyt is closed
 + 410341 suppress stacktraces that happen during test setup shutdown after
   successful test run
 + 410370 WebSocketCreator.createWebSocket() should use servlet specific
   parameters
 + 410372 Make SSL client certificate information available to server
   websockets
 + 410386 WebSocket Session.getUpgradeRequest().getRequestURI() returns bad URI
   on server side
 + 410405 Avoid NPE for requestDispatcher(../)
 + 410469 UpgradeRequest is sent twice when using SSL, one fails warning about
   WritePendingException
 + 410522 jetty start broken for command line options
 + 410537 Exceptions during @OnWebSocketConnect not reported to
   @OnWebSocketError
 + 410559 Removed FillInterest race
 + 410630 MongoSessionManager conflicting session update op
 + 410693 ServletContextHandler.setHandler does not relink handlers - check for
   null
 + 410750 NoSQLSessions: implement session context data persistence across
   server restarts
 + 410799 errors while creating push streams in HttpTransportOverSPDY are now
   logged to debug instead of warn
 + 410893 async support defaults to false for spec created servlets and filters
 + 410911 Continuation isExpired handling.
 + 410995 Avoid reverse DNS lookups when creating SSLEngines.
 + 411061 fix cookie handling in spdy. If two different HTTP headers with the
   same name are set, they should be translated to a single multiheader value
   according to:
   http://www.chromium.org/spdy/spdy-protocol/spdy-protocol-draft3#TOC-2.6.10-Name-Value-Header-Block.
   That applies for Set-Cookie headers for example. Before this changed
   duplicate header names have overwritten the previous one
 + 411135 HttpClient may send proxied https requests to the proxy instead of
   the target server.
 + 411340 add comment why executeOnFillable defaults to true
 + 411545 SslConnection.DecryptedEndpoint.fill() sometimes misses a few network
   bytes

jetty-9.0.3.v20130506 - 06 May 2013
 + 404010 fix cast exception in mongodb session manager
 + 404911 WebSocketCloseTest fails spuriously
 + 405281 allow filemappedbuffers to not be used
 + 405327 Modular Start.ini
 + 405530 Wrap AsyncContext to throw ISE after complete
 + 405537 NPE in rendering JSP using SPDY and wrapped ServletRequest
 + 405570 spdy push: resource ordering and sequential push.
 + 405631 Plugin gives error when its started twice
 + 405925 Redeploy with jetty-maven-plugin fails
 + 406015 Query parameters and POST queries. Fixed proxy case where the path is
   rewritten to be absolute.
 + 406202 re-enabled connector statistics
 + 406214 fix constructor for PushSynInfo ignores timeout, remove timeout for
   creating push streams in HttpTransportOverSPDY
 + 406272 Security constraints with multiple http-method-omissions can be
   incorrectly applied
 + 406390 406617 removed tiny race from handling of suspend and complete
 + 406437 Digest Auth supports out of order nc
 + 406449 Session's disconnect not detected
 + 406617 Spin in Request.recycle
 + 406618 Jetty startup in OSGi Equinox fails when using option
   jetty.home.bundle=org.eclipse.jetty.osgi.boot
 + 406753 jetty-runner contains invalid signature files
 + 406768 Improved handling of static content resources
 + 406861 IPv6 redirects fail.
 + 406923 Accept CRLF or LF but not CR as line termination
 + 406962 Improve attribute names in Request
 + 407075 Do not dispatch from complete
 + 407135 Unauthorized response causes retry loop.
 + 407136 @PreDestroy called after Servlet.destroy()
 + 407173 java.lang.IllegalStateException: null when using JDBCSessionManager
 + 407214 Reduce build logging of OSGi modules

jetty-9.0.2.v20130417 - 17 April 2013
 + 364921 FIN WAIT sockets
 + 402885 reuse Deflaters in GzipFilter
 + 403591 do not use the ConcurrentArrayBlockingQueue for thread pool, selector
   and async request log
 + 404511 fixed poor methods in ArrayTernaryTrie
 + 405119 Tidy up comments and code formatting for osgi
 + 405352 Servlet init-param always overridden by WebServlet annotation
 + 405364 spdy imeplement MAX_CONCURRENT_STREAMS
 + 405449 spdy improve handling of duplicate stream Ids
 + 405540 ServletContextListeners call in reverse in doStop
 + 405551 InputStreamResponseListener.await returns null when request fails.
 + 405679 example other server for documentation

jetty-9.0.1.v20130408 - 08 April 2013
 + 384552 add comment to jetty-https.xml describing keymanager password
 + 385488 non existing resources in collection are just warnings
 + 392129 fixed merged of handling of timeouts after startAsync
 + 393971 Improve setParentLoaderPriorty javadoc
 + 393972 Improve WebAppContext classloading javadoc
 + 395620 do not managed inherited life cycle listeners
 + 396562 Add an implementation of RequestLog that supports Slf4j
 + 399967 Destroyables destroyed on undeploy and shutdown hook
 + 400142 ConcurrentModificationException in JDBC SessionManger
 + 400144 When loading a session fails the JDBCSessionManger produces duplicate
   session IDs
 + 400689 Add support for Proxy authentication.
 + 401150 close input stream used from cached resource
 + 401806 spdy push properly pass through request and response headers for
   pushed resources
 + 402397 InputStreamResponseListener early close inputStream cause hold lock.
 + 402485 reseed secure random
 + 402626 Do not required endpoint host checking by default in server and
   configure in client
 + 402666 Improve handling of TLS exceptions due to raw socket close.
 + 402694 setuid as LifeCycle listener
 + 402706 HttpSession.setMaxInactiveInterval(int) does not change JDBCSession
   expiry
 + 402726 WebAppContext references old WebSocket packages in system and server
   classes
 + 402735 jetty.sh to support status which is == check
 + 402757 WebSocket client module can't be used with WebSocket server module in
   the same WAR.
 + 402833 Test harness for global error page and hide exception message from
   reason string
 + 402844 STOP.PORT & STOP.KEY behaviour has changed
 + 402982 Premature initialization of Servlets
 + 402984 WebSocket Upgrade must honor case insensitive header fields in
   upgrade request
 + 403122 Session replication fails with ClassNotFoundException when session
   attribute is Java dynamic proxy
 + 403280 Update to javax.el 2.2.4
 + 403281 jetty.sh waits for started or failure before returning
 + 403360 Named connectors
 + 403370 move frameBytes.fail() call in StandardSession.flush() outside the
   synchronized block to avoid deadlock
 + 403373 WebSocket change timeout log level from warn -> info
 + 403380 Introduce WebSocketTimeoutException to differentiate between EOF on
   write and Timeout
 + 403451 Review synchronization in SslConnection.
 + 403510 HttpSession maxInactiveInterval is not serialized in HashSession
 + 403513 jetty:run goal cannot be executed twice during the maven build
 + 403570 Asynchronous Request Logging
 + 403591 do not use the ConcurrentArrayBlockingQueue for thread pool, selector
   and async request log
 + 403817 Use of WebSocket Session.close() results in invalid status code
 + 404029 port jetty-monitor to jetty-9 and activate it
 + 404036 JDBCSessionIdManager.doStart() method should not call
   cleanExpiredSessions() because Listeners can't be notified
 + 404067 If cannot connect to db fail startup of JDBCSessionIdManager
 + 404128 Add Vary headers rather than set them
 + 404176 Jetty's AnnotationConfiguration class does not scan non-jar resources
   on the container classpath
 + 404204 Exception from inputstream cause hang or timeout.
 + 404283 org.eclipse.jetty.util.Scanner.scanFile() dies with an NPE if
   listFiles() returns null
 + 404323 Improved parameterization of https and SPDY
 + 404325 data constraint redirection does send default port
 + 404326 set status when Request.setHandled(true) is called
 + 404511 Replaced all StringMap usage with Tries
 + 404517 Close connection if request received after half close
 + 404610 Reintroduce ability to disallow TLS renegotiation.
 + 404757 SPDY can only be built with the latest JDK version.
 + 404789 Support IPv6 addresses in DoSFilter white list.
 + 404881 Allow regexs for SslContextFactory.setIncludeCipherSuites() and
   .setExcludeCipherSuites()
 + 404889 SelectorManager accepts attachments with sockets
 + 404906 servlets with load-on-startup = 0 are not fired up on jetty 9 startup
 + 404958 Fixed Resource.newSystemResource striped / handling
 + 405044 Query parameters lost for non GET or POST.

jetty-9.0.0.v20130308 - 08 March 2013
 + 399070 add updated version of npn-boot jar to start.ini
 + 399799 do not hold lock while calling invalidation listeners
 + 399967 Destroyables destroyed on undeploy and shutdown hook
 + 400312 ServletContextListener.contextInitialized() is not called when added
   in ServletContainerInitializer.onStartup
 + 401495 removed unused getOutputStream
 + 401531 StringIndexOutOfBoundsException for "/*" <url-pattern> of
   <jsp-property-group> fix for multiple mappings to *.jsp
 + 401641 Fixed MBean setter for String[]
 + 401642 Less verbose INFOs
 + 401643 Improved Authentication exception messages and provided quiet servlet
   exception
 + 401644 Dump does not login user already logged in
 + 401651 Abort request if maxRequestsQueuedPerDestination is reached.
 + 401777 InputStreamResponseListener CJK byte (>=128) cause EOF.
 + 401904 fixed getRemoteAddr to return IP instead of hostname
 + 401908 Enhance DosFilter to allow dynamic configuration of attributes.
 + 401966 Ensure OSGI WebApp as Service (WebAppContext) can be deployed only
   through ServiceWebAppProvider
 + 402008 Websocket blocking write hangs when remote client dies (or is killed)
   without going thru Close handshake
 + 402048 org.eclipse.jetty.server.ShutdownMonitor doesn't stop after the jetty
   server is stopped
 + 402075 Massive old gen growth when hit by lots of non persistent
   connections.
 + 402090 httpsender PendingState cause uncertain data send to server.
 + 402106 fixed URI resize in HttpParser
 + 402148 Update Javadoc for WebSocketServlet for new API
 + 402154 WebSocket / Session.setIdleTimeout(ms) should support in-place idle
   timeout changes
 + 402185 updated javascript mime-type
 + 402277 spdy proxy: fix race condition in nested push streams initiated by
   upstream server. Fix several other small proxy issues
 + 402316 HttpReceiver and null pointer exception.
 + 402341 Host with default port causes redirects loop.
 + 402726 WebAppContext references old WebSocket packages in system and server
   classes
 + 402757 WebSocket client module can't be used with WebSocket server module in
   the same WAR

jetty-8.1.12.v20130726 - 26 July 2013
 + 396706 CGI support parameters
 + 397193 MongoSessionManager refresh updates last access time
 + 407342 ReloadedSessionMissingClassTest uses class compiled with jdk7
 + 408529 Etags set in 304 response
 + 408600 set correct jetty.url in all pom files
 + 408642 setContentType from addHeader
 + 408662 In pax-web servlet services requests even if init() has not finished
   running
 + 408806 getParameter returns null on Multipart request if called before
   request.getPart()/getParts()
 + 408909 GzipFilter setting of headers when reset and/or not compressed
 + 409028 Jetty HttpClient does not work with proxy CONNECT method.
 + 409133 Empty <welcome-file> causes StackOverflowError
 + 409436 NPE on context restart using dynamic servlet registration
 + 409449 Ensure servlets, filters and listeners added via dynamic
   registration, annotations or descriptors are cleaned on context restarts
 + 409556 FileInputStream not closed in DirectNIOBuffer
 + 410405 Avoid NPE for requestDispatcher(../)
 + 410630 MongoSessionManager conflicting session update op
 + 410750 NoSQLSessions: implement session context data persistence across
   server restarts
 + 410893 async support defaults to false for spec created servlets and filters
 + 411135 HttpClient may send proxied https requests to the proxy instead of
   the target server.
 + 411216 RequestLogHandler handles async completion
 + 411458 MultiPartFilter getParameterMap doesn't preserve multivalued
   parameters 411459  MultiPartFilter.Wrapper getParameter should use charset
   encoding of part
 + 411755 MultiPartInputStreamParser fails on base64 encoded content
 + 411909 GzipFilter flushbuffer() results in erroneous finish() call
 + 412712 HttpClient does not send the terminal chunk after partial writes.
 + 412750 HttpClient close expired connections fix
 + 413371 Default JSON.Converters for List and Set.
 + 413372 JSON Enum uses name rather than toString()
 + 413684 Trailing slash shows JSP source
 + 413812 Make RateTracker serializable

jetty-7.6.12.v20130726 - 26 July 2013
 + 396706 CGI support parameters
 + 397193 MongoSessionManager refresh updates last access time
 + 407342 ReloadedSessionMissingClassTest uses class compiled with jdk7
 + 408529 Etags set in 304 response
 + 408600 set correct jetty.url in all pom files
 + 408642 setContentType from addHeader
 + 408662 In pax-web servlet services requests even if init() has not finished
   running
 + 408909 GzipFilter setting of headers when reset and/or not compressed
 + 409028 Jetty HttpClient does not work with proxy CONNECT method.
 + 409133 Empty <welcome-file> causes StackOverflowError
 + 409556 FileInputStream not closed in DirectNIOBuffer
 + 410630 MongoSessionManager conflicting session update op
 + 410750 NoSQLSessions: implement session context data persistence across
   server restarts
 + 411135 HttpClient may send proxied https requests to the proxy instead of
   the target server.
 + 411216 RequestLogHandler handles async completion
 + 411458 MultiPartFilter getParameterMap doesn't preserve multivalued
   parameters 411459  MultiPartFilter.Wrapper getParameter should use charset
   encoding of part
 + 411755 MultiPartInputStreamParser fails on base64 encoded content
 + 411909 GzipFilter flushbuffer() results in erroneous finish() call
 + 412712 HttpClient does not send the terminal chunk after partial writes.
 + 412750 HttpClient close expired connections fix
 + 413371 Default JSON.Converters for List and Set.
 + 413372 JSON Enum uses name rather than toString()
 + 413684 Trailing slash shows JSP source
 + 413812 Make RateTracker serializable

jetty-8.1.11.v20130520 - 20 May 2013
 + 402844 STOP.PORT & STOP.KEY behaviour has changed
 + 403281 jetty.sh waits for started or failure before returning
 + 403513 jetty:run goal cannot be executed twice during the maven build
 + 403570 Asynchronous Request Logging
 + 404010 fix cast exception in mongodb session manager
 + 404128 Add Vary headers rather than set them
 + 404283 org.eclipse.jetty.util.Scanner.scanFile() dies with an NPE if
   listFiles() returns null
 + 404325 data constraint redirection does send default port
 + 404517 Close connection if request received after half close
 + 404789 Support IPv6 addresses in DoSFilter white list.
 + 404958 Fixed Resource.newSystemResource striped / handling
 + 405281 allow filemappedbuffers to not be used
 + 405537 NPE in rendering JSP using SPDY and wrapped ServletRequest
 + 406437 Digest Auth supports out of order nc
 + 406618 Jetty startup in OSGi Equinox fails when using option
   jetty.home.bundle=org.eclipse.jetty.osgi.boot
 + 406923 CR line termination
 + 407136 @PreDestroy called after Servlet.destroy()
 + 407173 java.lang.IllegalStateException: null when using JDBCSessionManager
 + 407931 Add toggle for failing on servlet availability
 + 407976 JDBCSessionIdManager potentially leaves server in bad state after
   startup
 + 408077 HashSessionManager leaves file handles open after being stopped
 + 408446 Multipart parsing issue with boundry and charset in ContentType
   header

jetty-8.1.10.v20130312 - 12 March 2013
 + 376273 Early EOF because of SSL Protocol Error on
   https://api-3t.paypal.com/nvp.
 + 381521 allow compress methods to be configured
 + 392129 fixed handling of timeouts after startAsync
 + 394064 ensure that JarFile instances are closed on JarFileResource.release()
 + 398649 ServletContextListener.contextDestroyed() is not called on
   ContextHandler unregistration
 + 399703 made encoding error handling consistent
 + 399799 do not hold lock while calling invalidation listeners
 + 399967 Shutdown hook calls destroy
 + 400040 NullPointerException in HttpGenerator.prepareBuffers
 + 400142 ConcurrentModificationException in JDBC SessionManger
 + 400144 When loading a session fails the JDBCSessionManger produces duplicate
   session IDs
 + 400312 ServletContextListener.contextInitialized() is not called when added
   in ServletContainerInitializer.onStartup
 + 400457 Thread context classloader hierarchy not searched when finding
   webapp's java:comp/env
 + 400859 limit max size of writes from cached content
 + 401211 Remove requirement for jetty-websocket.jar in WEB-INF/lib
 + 401317 Make Safari 5.x websocket support minVersion level error more clear
 + 401382 Prevent parseAvailable from parsing next chunk when previous has not
   been consumed. Handle no content-type in chunked request.
 + 401474 Performance problem in org.eclipse.jetty.annotation.AnnotationParser
 + 401485 zip file closed exception
 + 401531 StringIndexOutOfBoundsException for "/*" <url-pattern> of
   <jsp-property-group> fix for multiple mappings to *.jsp
 + 401908 Enhance DosFilter to allow dynamic configuration of attributes.
 + 402048 org.eclipse.jetty.server.ShutdownMonitor doesn't stop after the jetty
   server is stopped
 + 402485 reseed secure random
 + 402735 jetty.sh to support status which is == check
 + 402833 Test harness for global error page and hide exception message from
   reason string

jetty-7.6.11.v20130520 - 20 May 2013
 + 402844 STOP.PORT & STOP.KEY behaviour has changed
 + 403281 jetty.sh waits for started or failure before returning
 + 403513 jetty:run goal cannot be executed twice during the maven build
 + 403570 Asynchronous Request Logging
 + 404010 fix cast exception in mongodb session manager
 + 404128 Add Vary headers rather than set them
 + 404283 org.eclipse.jetty.util.Scanner.scanFile() dies with an NPE if
   listFiles() returns null
 + 404325 data constraint redirection does send default port
 + 404517 Close connection if request received after half close
 + 404789 Support IPv6 addresses in DoSFilter white list.
 + 404958 Fixed Resource.newSystemResource striped / handling
 + 405281 allow filemappedbuffers to not be used
 + 405537 NPE in rendering JSP using SPDY and wrapped ServletRequest
 + 406437 Digest Auth supports out of order nc
 + 406923 CR line termination
 + 407136 @PreDestroy called after Servlet.destroy()
 + 407173 java.lang.IllegalStateException: null when using JDBCSessionManager
 + 407976 JDBCSessionIdManager potentially leaves server in bad state after
   startup
 + 408077 HashSessionManager leaves file handles open after being stopped
 + 408446 Multipart parsing issue with boundry and charset in ContentType
   header

jetty-7.6.10.v20130312 - 12 March 2013
 + 376273 Early EOF because of SSL Protocol Error on
   https://api-3t.paypal.com/nvp.
 + 381521 allow compress methods to be configured
 + 394064 ensure that JarFile instances are closed on JarFileResource.release()
 + 398649 ServletContextListener.contextDestroyed() is not called on
   ContextHandler unregistration
 + 399703 made encoding error handling consistent
 + 399799 do not hold lock while calling invalidation listeners
 + 399967 Shutdown hook calls destroy
 + 400040 NullPointerException in HttpGenerator.prepareBuffers
 + 400142 ConcurrentModificationException in JDBC SessionManger
 + 400144 When loading a session fails the JDBCSessionManger produces duplicate
   session IDs
 + 400457 Thread context classloader hierarchy not searched when finding
   webapp's java:comp/env
 + 400859 limit max size of writes from cached content
 + 401211 Remove requirement for jetty-websocket.jar in WEB-INF/lib
 + 401317 Make Safari 5.x websocket support minVersion level error more clear
 + 401382 Prevent parseAvailable from parsing next chunk when previous has not
   been consumed. Handle no content-type in chunked request.
 + 401474 Performance problem in org.eclipse.jetty.annotation.AnnotationParser
 + 401531 StringIndexOutOfBoundsException for "/*" <url-pattern> of
   <jsp-property-group> fix for multiple mappings to *.jsp
 + 401908 Enhance DosFilter to allow dynamic configuration of attributes.
 + 402048 org.eclipse.jetty.server.ShutdownMonitor doesn't stop after the jetty
   server is stopped
 + 402485 reseed secure random
 + 402735 jetty.sh to support status which is == check
 + 402833 Test harness for global error page and hide exception message from
   reason string

jetty-9.0.0.RC2 - 24 February 2013
 + Fix etc/jetty.xml TimerScheduler typo that is preventing normal startup
 + Fix etc/jetty-https.xml ExcludeCipherSuites typo that prevents SSL startup
 + Fix websocket memory use

jetty-9.0.0.RC1 - 22 February 2013
 + 227244 Remove import of backport-util-concurrent Arrays class
 + 362854 Continuation implementations may deadlock.
 + 376273 Early EOF because of SSL Protocol Error on
   https://api-3t.paypal.com/nvp.
 + 381521 allow compress methods to be configured
 + 388103 Add API for tracking down upload progress.
 + 394064 ensure that JarFile instances are closed on JarFileResource.release()
 + 398649 ServletContextListener.contextDestroyed() is not called on
   ContextHandler unregistration
 + 399463 add start.ini documentation for OPTIONS. Remove reference to
   start_config
 + 399520 Websocket Server Connection needs session idle timeouts
 + 399535 Websocket-client connect should have configurable connect timeout
 + 400014 Http async client DNS performance.
 + 400040 NullPointerException in HttpGenerator.prepareBuffers
 + 400184 SslContextFactory change. Disable hostname verification if trustAll
   is set
 + 400255 Using WebSocket.maxMessageSize results in IllegalArgumentException
 + 400434 Add support for an OutputStream ContentProvider.
 + 400457 Thread context classloader hierarchy not searched when finding
   webapp's java:comp/env
 + 400512 ClientUpgradeRequet.addExtension() should fail if extension is not
   installed
 + 400555 HttpProxyEngine: Add http version header in response
 + 400631 Calling flush() on HttpServletResponse.getOutputStream() after last
   byte of body causes EofException.
 + 400734 NPE for redirects with relative location.
 + 400738 ResourceHandler doesn't support range requests
 + 400848 Redirect fails with non-encoded location URIs.
 + 400849 Conversation hangs if non-first request fails when queued.
 + 400859 limit max size of writes from cached content
 + 400864 Added LowResourcesMonitor
 + 401177 Make org.eclipse.jetty.websocket.api.WebSocketAdapter threadsafe
 + 401183 Handle push streams in new method StreamFrameListener.onPush()
   instead of SessionFrameListener.syn()
 + 401211 Remove requirement for jetty-websocket.jar in WEB-INF/lib
 + 401317 Make Safari 5.x websocket support minVersion level error more clear
 + 401382 Prevent parseAvailable from parsing next chunk when previous has not
   been consumed. Handle no content-type in chunked request.
 + 401414 Hostname verification fails.
 + 401427 WebSocket messages sent from onConnect fail to be read by jetty
   websocket-client
 + 401474 Performance problem in org.eclipse.jetty.annotation.AnnotationParser
 + 401485 zip file closed exception

jetty-9.0.0.RC0 - 01 February 2013
 + 362226 HttpConnection "wait" call causes thread resource exhaustion
 + 370384 jetty-aggregate not used in jetty-distribution
 + 381351 defaults for keymanager and trustmanager come from their factories
   and not hardcoded
 + 381521 Only set Vary header when content could be compressed
 + 381689 Allow jetty-runner to specify listen host along with listen port
 + 382237 support non java JSON classes
 + 385306 added getURI method
 + 391248 fixing localhost checking in statistics servlet
 + 391249 fix for invalid XML node dispatchedTimeMean in statistics servlet
 + 391345 fix missing br tag in statistics servlet
 + 393933 remove deprecated classes/methods and consolidate some static methods
   to SslContextFactory
 + 393968 fix typo in javadoc
 + 394541 remove continuation jar from distro, add as dep to test-jetty-webapp
 + 395232 UpgradeRequest object passed to createWebSocket() has null Session
 + 395444 Disabling Websocket Compress Extensions (not working with Chrome /
   deflate problem)
 + 396428 Test for WebSocket masking on client fragments per RFC 6455 Sec 5.1
 + 396574 add JETTY_HOME as a location for pid to be found
 + 396606 make spdy proxy capable of receiving SPDY and talk HTTP to the
   upstream server
 + 397168 backed of test timing
 + 397769 TimerScheduler does not relinquish cancelled tasks.
 + 398872 SslConnection should not be notified of idle timeouts. First
   solution. Merge branch 'ssl_idle_timeout_ignored'.
 + 399132 check parent dir of session store against file to be removed
 + 399173 UpgradeRequest.getParameterMap() should never return null
 + 399242 Reduce/eliminate false sharing in BlockingArrayQueue.
 + 399319 Request.getURI() may return negative ports.
 + 399324 HttpClient does not handle correctly UnresolvedAddressException.
 + 399343 OnWebSocketConnect should use api.Session parameter instead.
 + 399344 Add missing @OnWebSocketError annotation
 + 399397 websocket-client needs better upgrade failure checks
 + 399421 Add websocket.api.Session.disconnect() for harsh low level connection
   disconnect
 + 399515 Websocket-client connect issues should report to websocket onError
   handlers
 + 399516 Websocket UpgradeException should contain HTTP Request/Response
   information
 + 399566 Running org.eclipse.jetty.server.session.MaxInactiveMigrationTest
   produces stack trace
 + 399568 OSGi tests can't find websocket classes
 + 399576 Server dumpStdErr throws exception if server is stopping
 + 399669 Remove WebSocketConnection in favor of websocket.api.Session
 + 399689 Websocket RFC6455 extension handshake fails if server doesn't have
   extension
 + 399703 made encoding error handling consistent
 + 399721 Change <Ref id= ...> to <Ref refid= ...>

jetty-9.0.0.M5 - 19 January 2013
 + 367638 throw exception for excess form keys
 + 381521 Only set Vary header when content could be compressed
 + 391623 Making --stop with STOP.WAIT perform graceful shutdown
 + 393158 java.lang.IllegalStateException when sending an empty InputStream
 + 393220 remove dead code from ServletHandler and log ServletExceptions in
   warn instead of debug
 + 393733 WebSocketClient interface should support multiple connections
 + 395885 ResourceCache should honor useFileMappedBuffer if set
 + 396253 FilterRegistration wrong order
 + 396459 Log specific message for empty request body for multipart mime
   requests
 + 396500 HttpClient Exchange takes forever to complete when less content sent
   than Content-Length
 + 396886 MultiPartFilter strips bad escaping on filename="..."
 + 397110 Accept %uXXXX encodings in URIs
 + 397111 Tolerate empty or excessive whitespace preceeding MultiParts
 + 397112 Requests with byte-range throws NPE if requested file has no mimetype
   (eg no file extension)
 + 397114 run-forked with waitForChild=false can lock up
 + 397130 maxFormContentSize set in jetty.xml is ignored
 + 397190 improve ValidUrlRule to iterate on codepoints
 + 397321 Wrong condition in default start.config for annotations
 + 397535 Support pluggable alias checking to support symbolic links
 + 397769 TimerScheduler does not relinquish cancelled tasks.
 + 398105 Clean up WebSocketPolicy
 + 398285 ProxyServlet mixes cookies from different clients.
 + 398337 UTF-16 percent encoding in UTF-16 form content
 + 398582 Move lib/jta jar into lib/jndi
 + JETTY-1533 handle URL with no path

jetty-9.0.0.M4 - 21 December 2012
 + 392417 Prevent Cookie parsing interpreting unicode chars
 + 393220 remove dead code from ServletHandler and log ServletExceptions in
   warn instead of debug
 + 393770 Error in ContextHandler.setEventListeners(EventListener[])
 + 394210 spdy api rename stream.syn() to stream.push()
 + 394211 spdy: Expose RemoteServerAddress and LocalServerAddress in
   StandardSession
 + 394294 Start web-bundles started before jetty
 + 394370 Add integration test for client resetting SPDY push SYN's
 + 394514 Preserve URI parameters in sendRedirect
 + 394552 HEAD requests don't work for jetty-client.
 + 394719 remove regex from classpath matching
 + 394829 Session can not be restored after SessionManager.setIdleSavePeriod
   has saved the session
 + 394839 Allow multipart mime with no boundary
 + 394854 optimised promise implementation
 + 394870 Make enablement of remote access to test webapp configurable in
   override-web.xml
 + 395168 fix unavailable attributes when return type has annotation on super
   class
 + 395215 Multipart mime with just LF and no CRLF: add test for legacy filter
 + 395220 New InputStream extension to allow a mix of EOL styles between
   headers and content
 + 395312 log.warn if a SPDY stream gets committed twice
 + 395313 HttpTransportOverSPDY.send() does not rethrow exceptions, but call
   Callback.failed() only
 + 395314 Add missing flush() call after StandardSession.complete() has been
   called. Some test cleanup.
 + 395344 Move JSR-356 (Java WebSocket API) work off to Jetty 9.1.x
 + 395380 add ValidUrlRule to jetty-rewrite
 + 395394 allow logging from boot classloader
 + 395574 port jetty-runner and StatisticsServlet to jetty-9
 + 395605 class cast exception in XMLConfiguration fixed
 + 395649 add jetty-setuid back into jetty 9 and distribution
 + 395794 slightly modified fix for empty file extenstion to mime type mapping.
   Added a default, so it will also work with unknown file extensions
 + 396036 SPDY send controlFrames even if Stream is reset to avoid breaking the
   compression context
 + 396193 spdy remove timeout parameters from api and move them to the Info*
   classes
 + 396459 Log specific message for empty request body for multipart mime
   requests
 + 396460 Make ServerConnector configurable with jetty-maven-plugin
 + 396472 org.eclipse.jetty.websocket needs to be removed from serverclasses as
   it should only be a systemclass
 + 396473 JettyWebXMlConfiguration does not reset serverclasses
 + 396474 add websocket server classes to jetty-maven-plugin classpath
 + 396475 Remove unneeded websocket-server dependency from test-jetty-webapp
 + 396518 Websocket AB Tests should test for which side disconnected and
   closed.wasClean
 + 396687 missing jetty-io dependency in jetty-servlets
 + JETTY-796 jetty ant plugin improvements

jetty-9.0.0.M3 - 20 November 2012
 + 391623 Add option to --stop to wait for target jetty to stop
 + 392237 Port test-integration to jetty-9
 + 392492 expect headers only examined for requests>=HTTP/1.1
 + 392850 ContextLoaderListener not called in 9.0.0.M1 and M2
 + 393075 1xx, 204, 304 responses ignore headers that suggest content
 + 393832 start connectors last
 + 393947 additional tests
 + 394143 add jetty-all aggregate via release profile
 + 394144 add jetty-jaspi

jetty-8.1.9.v20130131 - 31 January 2013
 + 362226 HttpConnection "wait" call causes thread resource exhaustion
 + 367638 throw exception for excess form keys
 + 381521 Only set Vary header when content could be compressed
 + 382237 support non java JSON classes
 + 391248 fixing localhost checking in statistics servlet
 + 391249 fix for invalid XML node dispatchedTimeMean in statistics servlet
 + 391345 fix missing br tag in statistics servlet
 + 391623 Add option to --stop to wait for target jetty to stop
 + 392417 Prevent Cookie parsing interpreting unicode chars
 + 392492 expect headers only examined for requests>=HTTP/1.1
 + 393075 1xx 204 and 304 ignore all headers suggesting content
 + 393158 java.lang.IllegalStateException when sending an empty InputStream
 + 393220 remove dead code from ServletHandler and log ServletExceptions in
   warn instead of debug
 + 393947 additional tests
 + 393968 fix typo in javadoc
 + 394294 A web-bundle started before jetty-osgi should be deployed as a webapp
   when jetty-osgi starts
 + 394514 Preserve URI parameters in sendRedirect
 + 394541 remove continuation jar from distro, add as dep to test-jetty-webapp
 + 394719 remove regex from classpath matching
 + 394811 Make JAASLoginService log login failures to DEBUG instead of WARN.
   Same for some other exceptions.
 + 394829 Session can not be restored after SessionManager.setIdleSavePeriod
   has saved the session
 + 394839 Allow multipart mime with no boundary
 + 394870 Make enablement of remote access to test webapp configurable in
   override-web.xml
 + 395215 Multipart mime with just LF and no CRLF
 + 395380 add ValidUrlRule to jetty-rewrite
 + 395394 allow logging from boot classloader
 + 396253 FilterRegistration wrong order
 + 396459 Log specific message for empty request body for multipart mime
   requests
 + 396500 HttpClient Exchange takes forever to complete when less content sent
   than Content-Length
 + 396574 add JETTY_HOME as a location for pid to be found
 + 396886 MultiPartFilter strips bad escaping on filename="..."
 + 397110 Accept %uXXXX encodings in URIs
 + 397111 Tolerate empty or excessive whitespace preceeding MultiParts
 + 397112 Requests with byte-range throws NPE if requested file has no mimetype
   (eg no file extension)
 + 397130 maxFormContentSize set in jetty.xml is ignored
 + 397190 improve ValidUrlRule to iterate on codepoints
 + 397321 Wrong condition in default start.config for annotations
 + 397535 Support pluggable alias checking to support symbolic links
 + 398337 UTF-16 percent encoding in UTF-16 form content
 + 399132 check parent dir of session store against file to be removed
 + JETTY-1533 handle URL with no path

jetty-7.6.9.v20130131 - 31 January 2013
 + 362226 HttpConnection "wait" call causes thread resource exhaustion
 + 367638 throw exception for excess form keys
 + 381521 Only set Vary header when content could be compressed
 + 382237 support non java JSON classes
 + 391248 fixing localhost checking in statistics servlet
 + 391249 fix for invalid XML node dispatchedTimeMean in statistics servlet
 + 391345 fix missing br tag in statistics servlet
 + 391623 Add option to --stop to wait for target jetty to stop
 + 392417 Prevent Cookie parsing interpreting unicode chars
 + 392492 expect headers only examined for requests>=HTTP/1.1
 + 393075 1xx 204 and 304 ignore all headers suggesting content
 + 393220 remove dead code from ServletHandler and log ServletExceptions in
   warn instead of debug
 + 393947 additional tests
 + 393968 fix typo in javadoc
 + 394514 Preserve URI parameters in sendRedirect
 + 394541 remove continuation jar from distro, add as dep to test-jetty-webapp
 + 394719 remove regex from classpath matching
 + 394811 Make JAASLoginService log login failures to DEBUG instead of WARN.
   Same for some other exceptions.
 + 394829 Session can not be restored after SessionManager.setIdleSavePeriod
   has saved the session
 + 394839 Allow multipart mime with no boundary
 + 395215 Multipart mime with just LF and no CRLF
 + 395380 add ValidUrlRule to jetty-rewrite
 + 395394 allow logging from boot classloader
 + 396459 Log specific message for empty request body for multipart mime
   requests
 + 396500 HttpClient Exchange takes forever to complete when less content sent
   than Content-Length
 + 396574 add JETTY_HOME as a location for pid to be found
 + 396886 MultiPartFilter strips bad escaping on filename="..."
 + 397110 Accept %uXXXX encodings in URIs
 + 397111 Tolerate empty or excessive whitespace preceeding MultiParts
 + 397112 Requests with byte-range throws NPE if requested file has no mimetype
   (eg no file extension)
 + 397130 maxFormContentSize set in jetty.xml is ignored
 + 397190 improve ValidUrlRule to iterate on codepoints
 + 397321 Wrong condition in default start.config for annotations
 + 397535 Support pluggable alias checking to support symbolic links
 + 398337 UTF-16 percent encoding in UTF-16 form content
 + 399132 check parent dir of session store against file to be removed
 + JETTY-1533 handle URL with no path
 + 394215 Scheduled tasks throwing exceptions kill java.util.Timer thread.
 + 394232 add jetty-ant into jetty9
 + 394357 Make JarResource constructors protected
 + 394370 Add unit tests for HttpTransportOverSPDY.send()
 + 394383 add logging of the SSLEngine
 + 394545 Add jetty-jaas dependency to jetty-maven-plugin
 + 394671 Fix setting loglevel on commandline, organize import, fix javadoc
 + JETTY-846 Support maven-war-plugin configuration for jetty-maven-plugin; fix
   NPE

jetty-9.0.0.M2 - 06 November 2012
 + 371170 MongoSessionManager LastAccessTimeTest fails
 + 391877 org.eclipse.jetty.webapp.FragmentDescriptor incorrectly reporting
   duplicate others for after ordering
 + 392237 Split jaas from jetty-plus into jetty-jaas and port the
   test-jaas-webapp from codehaus
 + 392239 Allow no error-code or exception for error-pages
 + 392304 fixed intermittent client SSL failure. Correctly compact in flip2fill
 + 392525 Add option to --stop-wait to specify timeout
 + 392641 JDBC Sessions not scavenged if expired during downtime
 + 392812 MongoSessionIDManager never purges old sessions
 + 392959 Review HttpClient.getConversation(long).
 + 393014 Mongodb purgevalid using query for purgeinvalid
 + 393015 Mongodb purge not rescheduled
 + 393075 Jetty WebSocket client cannot connect to Tomcat WebSocket Server
 + 393218 add xsd=application/xml mime mapping to defaults
 + 393291 Confusing log entry about (non) existing webAppSourceDirectory
 + 393303 use jetty-web.xml to explicitly add the jetty packages that need
   visability.   This commit also sucked in some changes made to help with the
   documentation process (improving deployer configuration management
 + 393363 Use Locale.ENGLISH for all toUpperCase and toLowerCase calls
 + 393368 min websocket version
 + 393383 delay onClose call until closeOut is done
 + 393494 HashSessionManager can't delete unrestorable sessions on Windows
 + JETTY-1547 Jetty does not honor web.xml
   web-app/jsp-config/jsp-property-group/default-content-type
 + JETTY-1549 jetty-maven-plugin fails to reload the LoginService properly
 + JETTY-1550 virtual WEB-INF not created if project has overlays

jetty-8.1.8.v20121106 - 06 November 2012
 + 371170 MongoSessionManager LastAccessTimeTest fails
 + 388675 Non utf8 encoded query strings not decoded to parameter map using
   queryEncoding
 + 388706 Avoid unnecessary indirection through Charset.name
 + 389390 AnnotationConfiguration is ignored if the metadata-complete attribute
   is present in an override descriptor regardless of the value
 + 389452 if web-fragment metadata-complete==true still scan its related jar if
   there there is a ServletContainerInitializer, ensure webapp restarts work
 + 389686 Fix reference to org.eclipse.jetty.util.log.stderr.LONG system
   property in javadoc for StdErrLog
 + 389956 Bad __context set in WebAppContext.start sequence with respect to ENC
   setup
 + 389965 OPTIONS should allow spaces in comma separated list
 + 390108 Servlet 3.0 API for programmatic login doesn't appear to work
 + 390161 Apply DeferredAuthentication fix to jaspi
 + 390163 Implement ServletRegistration.Dynamic.setServletSecurity
 + 390503 http-method-omission element not being processed
 + 390560 The method AnnotationParser.getAnnotationHandlers(String) always
   returns a empty collection.
 + 391080 Multipart temp files can be left on disk from Request.getPart and
   getParts
 + 391082 No exception if multipart input stream incomplete
 + 391188 Files written with Request.getPart().write(filename) should not be
   auto-deleted
 + 391483 fix bad javadoc example in shutdown handler
 + 391622 Be lenient on RFC6265 restriction on duplicate cookie names in same
   response
 + 391623 Add option to --stop to wait for target jetty to stop
 + 391877 org.eclipse.jetty.webapp.FragmentDescriptor incorrectly reporting
   duplicate others for after ordering
 + 392239 Allow no error-code or exception for error-pages
 + 392525 Add option to --stop-wait to specify timeout
 + 392641 JDBC Sessions not scavenged if expired during downtime
 + 392812 MongoSessionIDManager never purges old sessions
 + 393014 Mongodb purgevalid using query for purgeinvalid
 + 393015 Mongodb purge not rescheduled
 + 393075 Jetty WebSocket client cannot connect to Tomcat WebSocket Server
 + 393218 add xsd=application/xml mime mapping to defaults
 + 393363 Use Locale.ENGLISH for all toUpperCase and toLowerCase calls
 + 393368 min websocket version
 + 393383 delay onClose call until closeOut is done
 + 393494 HashSessionManager can't delete unrestorable sessions on Windows
 + JETTY-1547 Jetty does not honor web.xml
   web-app/jsp-config/jsp-property-group/default-content-type

jetty-7.6.8.v20121106 - 06 November 2012
 + 371170 MongoSessionManager LastAccessTimeTest fails
 + 388675 Non utf8 encoded query strings not decoded to parameter map using
   queryEncoding
 + 389686 Fix reference to org.eclipse.jetty.util.log.stderr.LONG system
   property in javadoc for StdErrLog
 + 389956 Bad __context set in WebAppContext.start sequence with respect to ENC
   setup
 + 389965 OPTIONS should allow spaces in comma separated list
 + 390161 Apply DeferredAuthentication fix to jaspi
 + 390560 The method AnnotationParser.getAnnotationHandlers(String) always
   returns a empty collection.
 + 391483 fix bad javadoc example in shutdown handler
 + 391622 Be lenient on RFC6265 restriction on duplicate cookie names in same
   response
 + 391623 Add option to --stop to wait for target jetty to stop
 + 392239 Allow no error-code or exception for error-pages
 + 392525 Add option to --stop-wait to specify timeout
 + 392641 JDBC Sessions not scavenged if expired during downtime
 + 392812 MongoSessionIDManager never purges old sessions
 + 393014 Mongodb purgevalid using query for purgeinvalid
 + 393015 Mongodb purge not rescheduled
 + 393075 Jetty WebSocket client cannot connect to Tomcat WebSocket Server
 + 393218 add xsd=application/xml mime mapping to defaults
 + 393363 Use Locale.ENGLISH for all toUpperCase and toLowerCase calls
 + 393368 min websocket version
 + 393383 delay onClose call until closeOut is done
 + 393494 HashSessionManager can't delete unrestorable sessions on Windows

jetty-9.0.0.M1 - 15 October 2012
 + 369349 directory with spaces --dry-run fix
 + 385049 fix issue with pipelined connections when switching protocols
 + 387896 populate session in SessionAuthentication as a valueBound in addition
   to activation so it is populate when needed
 + 387919 throw EOFException on early eof from client on http requests
 + 387943 Catch CNFE when no jstl jars are installed
 + 387953 jstl does not work with jetty-7 in osgi
 + 388072 GZipFilter incorrectly gzips when Accept-Encoding: gzip; q=0
 + 388073 null session id from cookie causes NPE fixed
 + 388079 AbstractHttpConnection. Flush the buffer before shutting output down
   on error condition
 + 388102 Jetty HttpClient memory leaks when sending larger files
 + 388393 WebAppProvider doesn't work alongside OSGi deployer
 + 388502 handle earlyEOF with 500
 + 388652 Do not flush on handle return if request is suspended
 + 388675 Non utf8 encoded query strings not decoded to parameter map using
   queryEncoding
 + 388706 Avoid unnecessary indirection through Charset.name
 + 388895 Update dependencies for jetty-jndi
 + 389390 AnnotationConfiguration is ignored if the metadata-complete attribute
   is present in an override descriptor regardless of the value
 + 389452 if web-fragment metadata-complete==true still scan its related jar if
   there there is a ServletContainerInitializer, ensure webapp restarts work
 + 389686 Fix reference to org.eclipse.jetty.util.log.stderr.LONG system
   property in javadoc for StdErrLog
 + 389956 Bad __context set in WebAppContext.start sequence with respect to ENC
   setup
 + 389965 OPTIONS should allow spaces in comma separated list
 + 390108 Servlet 3.0 API for programmatic login doesn't appear to work
 + 390161 Apply DeferredAuthentication fix to jaspi
 + 390163 Implement ServletRegistration.Dynamic.setServletSecurity
 + 390256 Remove Jetty6 Support
 + 390263 Sec-WebSocket-Extensions from Chrome and Safari badly handled
 + 390503 http-method-omission element not being processed
 + 390560 The method AnnotationParser.getAnnotationHandlers(String) always
   returns a empty collection.
 + 391080 Multipart temp files can be left on disk from Request.getPart and
   getParts
 + 391082 No exception if multipart input stream incomplete
 + 391140 Implement x-webkit-deflate-frame extension as-used by Chrome/Safari
 + 391188 Files written with Request.getPart().write(filename) should not be
   auto-deleted
 + 391483 fix bad javadoc example in shutdown handler
 + 391588 WebSocket Client does not set masking on close frames
 + 391590 WebSocket client needs ability to set requested extensions
 + 391591 WebSocket client should support x-webkit-deflate-frame
 + 391622 Be lenient on RFC6265 restriction on duplicate cookie names in same
   response
 + 391623 Add option to --stop to wait for target jetty to stop
 + JETTY-1515 Include cookies on 304 responses from DefaultServlet.
 + JETTY-1532 HTTP headers decoded with platform's default encoding
 + JETTY-1541 fixed different behaviour for single byte writes
 + JETTY-1547 Jetty does not honor web.xml
   web-app/jsp-config/jsp-property-group/default-content-type

jetty-9.0.0.M0 - 21 September 2012
 + 380924 xmlconfiguration <Configure and <New supports named constructors,
   including dynamic ordering of parameters
 + 380928 Implement new websocket close code
 + 385448 migrate jetty jmx usage to be annotation based
 + 387928 retire jetty-ajp
 + 389639 set plugin version for jetty-jspc-maven-plugin

jetty-8.1.7.v20120910 - 10 September 2012
 + 388895 Update dependencies for jetty-jndi
 + fix busy logging statement re: sessions

jetty-7.6.7.v20120910 - 10 September 2012
 + 388895 Update dependencies for jetty-jndi
 + fix busy logging statement re: sessions

jetty-8.1.6.v20120903 - 03 September 2012
 + 347130 Empty getResourcePaths due to ZipFileClosedException
 + 367591 Support Env variables in XmlConfiguration.
 + 377055 Prevent webapp classloader leaks
 + 379207 backported fixes from jetty-9 to make hierarchy work
 + 379423 Jetty URL Decoding fails for certain international characters
 + 383304 Reset PrintWriter on response recycle
 + 384847 better name
 + 385049 fix issue with pipelined connections when switching protocols
 + 385651 Message 'Address already in use' not specific enough
 + 385925 make SslContextFactory.setProtocols and
   SslContextFactory.setCipherSuites preserve the order of the given parameters
 + 386010 JspRuntimeContext rewraps System.err
 + 386591 add UnixCrypt note to about.html
 + 386714 used deferred auth for form login and error pages
 + 387896 populate session in SessionAuthentication as a valueBound in addition
   to activation so it is populate when needed
 + 387943 Catch CNFE when no jstl jars are installed
 + 387953 jstl does not work with jetty-7 in osgi
 + 388072 GZipFilter incorrectly gzips when Accept-Encoding: gzip; q=0
 + 388073 null session id from cookie causes NPE fixed
 + 388102 Jetty HttpClient memory leaks when sending larger files
 + 388393 WebAppProvider doesn't work alongside OSGi deployer
 + 388502 handle earlyEOF with 500
 + 388652 Do not flush on handle return if request is suspended
 + JETTY-1501 Setting custom error response message changes page title
 + JETTY-1515 Include cookies on 304 responses from DefaultServlet.
 + JETTY-1527 handle requests with URIs like http://host  (ie no / )
 + JETTY-1529 Ensure new session that has just been authenticated does not get
   renewed
 + JETTY-1532 HTTP headers decoded with platform's default encoding
 + JETTY-1541 fixed different behaviour for single byte writes

jetty-7.6.6.v20120903 - 03 September 2012
 + 347130 Empty getResourcePaths due to ZipFileClosedException
 + 367591 Support Env variables in XmlConfiguration.
 + 377055 Prevent webapp classloader leaks
 + 379207 backported fixes from jetty-9 to make hierarchy work
 + 379423 Jetty URL Decoding fails for certain international characters
 + 383304 Reset PrintWriter on response recycle
 + 384847 better name
 + 385049 fix issue with pipelined connections when switching protocols
 + 385651 Message 'Address already in use' not specific enough
 + 386010 JspRuntimeContext rewraps System.err
 + 386591 add UnixCrypt note to about.html
 + 386714 used deferred auth for form login and error pages
 + 387896 populate session in SessionAuthentication as a valueBound in addition
   to activation so it is populate when needed
 + 387943 Catch CNFE when no jstl jars are installed
 + 387953 jstl does not work with jetty-7 in osgi
 + 388072 GZipFilter incorrectly gzips when Accept-Encoding: gzip; q=0
 + 388073 null session id from cookie causes NPE fixed
 + 388102 Jetty HttpClient memory leaks when sending larger files
 + 388393 WebAppProvider doesn't work alongside OSGi deployer
 + 388502 handle earlyEOF with 500
 + 388652 Do not flush on handle return if request is suspended
 + JETTY-1501 Setting custom error response message changes page title
 + JETTY-1515 Include cookies on 304 responses from DefaultServlet.
 + JETTY-1527 handle requests with URIs like http://host  (ie no / )
 + JETTY-1529 Ensure new session that has just been authenticated does not get
   renewed
 + JETTY-1532 HTTP headers decoded with platform's default encoding
 + JETTY-1541 fixed different behaviour for single byte writes
 + 385925 make SslContextFactory.setProtocols and
   SslContextFactory.setCipherSuites preserve the order of the given parameters

jetty-8.1.5.v20120716 - 16 June 2012
 + 376717 Balancer Servlet with round robin support, contribution, added
   missing license
 + 379250 Server is added to shutdown hook twice
 + 380866 maxIdleTime set to 0 after session migration
 + 381399 Unable to stop a jetty instance that has not finished starting
 + 381401 Print log warning when stop attempt made with incorrect STOP.KEY
 + 381402 Make ContextHandler take set of protected directories
 + 381521 set Vary:Accept-Encoding header for content that might be compressed
 + 381639 CrossOriginFilter does not support Access-Control-Expose-Headers.
 + 381712 Support all declared servlets that implement
   org.apache.jasper.servlet.JspServlet
 + 381825 leave URI params in forwarded requestURI
 + 381876 Monitor should wait for child to finish before exiting.
 + 382343 Jetty XML support for Map is broken.
 + 383251 500 for SocketExceptions
 + 383881 WebSocketHandler sets request as handled
 + 384254 revert change to writable when not dispatched
 + 384280 Implement preliminary ServletRegistrations
 + 384847 CrossOriginFilter is not working.
 + 384896 JDBCSessionManager fails to load existing sessions on oracle when
   contextPath is /
 + 384980 Jetty client unable to recover from Time outs when connection count
   per address hits max.
 + 385138 add getter for session path and max cookie age that seemed to
   disappear in a merge long ago
 + JETTY-1523 It is imposible to map servlet to "/" using
   WebApplicationInitializer
 + JETTY-1525 Show handle status in response debug message
 + JETTY-1530 refine search control on ldap login module

jetty-7.6.5.v20120716 - 16 July 2012
 + 376717 Balancer Servlet with round robin support, contribution, added
   missing license
 + 379250 Server is added to shutdown hook twice
 + 380866 maxIdleTime set to 0 after session migration
 + 381399 Unable to stop a jetty instance that has not finished starting
 + 381401 Print log warning when stop attempt made with incorrect STOP.KEY
 + 381402 Make ContextHandler take set of protected directories
 + 381521 set Vary:Accept-Encoding header for content that might be compressed
 + 381639 CrossOriginFilter does not support Access-Control-Expose-Headers.
 + 381712 Support all declared servlets that implement
   org.apache.jasper.servlet.JspServlet
 + 381825 leave URI params in forwarded requestURI
 + 381876 Monitor should wait for child to finish before exiting.
 + 382343 Jetty XML support for Map is broken.
 + 383251 500 for SocketExceptions
 + 383881 WebSocketHandler sets request as handled
 + 384254 revert change to writable when not dispatched
 + 384847 CrossOriginFilter is not working.
 + 384896 JDBCSessionManager fails to load existing sessions on oracle when
   contextPath is /
 + 384980 Jetty client unable to recover from Time outs when connection count
   per address hits max.
 + JETTY-1525 Show handle status in response debug message
 + JETTY-1530 refine search control on ldap login module

jetty-8.1.4.v20120524 - 24 May 2012
 + 367608 ignore the aysncrequestreadtest as it is known to fail and is waiting
   for a fix
 + 371853 Support bundleentry: protocol for webapp embedded as directory in
   osgi bundle
 + 373620 Add ch.qos.logback.access.jetty to the Import-Package for
   jetty-osgi-boot-logback bundle
 + 376152 apply context resources recursively
 + 376801 Make JAAS login modules useable without jetty infrastructure
 + 377323 Request#getParts() throws ServletException when it should be throwing
   IllegalStateException
 + 377391 Manifest updates to jetty-osgi-boot-logback
 + 377492 NPE if jsp taglibs bundle not deployed
 + 377550 set charset when content type is set
 + 377587 ConnectHandler write will block on partial write
 + 377610 New session not timed out if an old session is invalidated in scope
   of same request
 + 377709 Support for RequestParameterCallback missing
 + 378242 Re-extract war on restart if incomplete extraction
 + 378273 Remove default Bundle-Localization header
 + 378487 Null out contextPath on Request.recycle
 + 379015 Use factored jetty xml config files for defaults
 + 379046 avoid closing idle connections from selector thread
 + 379089 DefaultServlet ignores its resourceBase and uses context's
   ResourceCollection when listing diretories
 + 379194 ProxyServlet enhancement to enable easy creation of alternative
   HttpClient implementations
 + 379909 FormAuthenticator Rembers only the URL of first Request before
   authentication
 + 380034 last modified times taken from JarEntry for JarFile resources
 + 380212 Clear buffer if parsing fails due to full buffer
 + 380222 JettyPolicyRuntimeTest failure

jetty-7.6.4.v20120524 - 24 May 2012
 + 367608 ignore the aysncrequestreadtest as it is known to fail and is waiting
   for a fix
 + 371853 Support bundleentry: protocol for webapp embedded as directory in
   osgi bundle
 + 373620 Add ch.qos.logback.access.jetty to the Import-Package for
   jetty-osgi-boot-logback bundle
 + 376152 apply context resources recursively
 + 376801 Make JAAS login modules useable without jetty infrastructure
 + 377391 Manifest updates to jetty-osgi-boot-logback
 + 377492 NPE when deploying a Web Application Bundle with unresolved
   Require-TldBundle
 + 377550 set charset when content type is set
 + 377587 ConnectHandler write will block on partial write
 + 377610 New session not timed out if an old session is invalidated in scope
   of same request
 + 377709 Support for RequestParameterCallback missing
 + 378242 Re-extract war on restart if incomplete extraction
 + 378273 Remove default Bundle-Localization header
 + 378487 Null out contextPath on Request.recycle
 + 379015 Use factored jetty xml config files for defaults
 + 379046 avoid closing idle connections from selector thread
 + 379089 DefaultServlet ignores its resourceBase and uses context's
   ResourceCollection when listing diretories
 + 379194 ProxyServlet enhancement to enable easy creation of alternative
   HttpClient implementations
 + 379909 FormAuthenticator Rembers only the URL of first Request before
   authentication
 + 380034 last modified times taken from JarEntry for JarFile resources
 + 380212 Clear buffer if parsing fails due to full buffer
 + 380222 JettyPolicyRuntimeTest failure

jetty-8.1.3.v20120416 - 16 April 2012
 + 349110 MultiPartFilter records the content-type in request params
 + 367172 Remove detection for slf4j NOPLogger
 + 372678 Embedded Examples need updates for new LoginService requirement
 + 373269 Make ServletHandler.notFound() method impl do nothing - override to
   send back 404.
 + 373421 address potential race condition related to the nonce queue removing
   the same nonce twice
 + 373952 bind called too frequently on refresh
 + 374018 correctly handle requestperminuted underflow
 + 374152 jetty-all-server MANIFEST contains wrong import:
   javax.servlet.annotation;version="[2.6,3)"
 + 374252 SslConnection.onClose() does not forward to nested connection.
 + 374258 SPDY leaks SSLEngines. Made the test more reliable.
 + 374367 NPE in QueuedThreadPool.dump() with early java6 jvms
 + 374475 Response.sendRedirect does not encode UTF-8 characters properly
 + 374881 Set copyWebInf to false by default
 + 374891 enhancement to how ProxyServlet determines the proxy target
 + 375009 Filter initialization error will throw MultiException
 + 375083 Flow control should take in account window size changes from
   concurrent SETTINGS
 + 375096 If starting a server instance fails in osgi it is cleaned up.
 + 375490 NPE with --help on command line
 + 375509 Stalled stream stalls other streams or session control frames. Now
   using a "death pill" instead of a boolean in order to avoid race conditions
   where DataInfos were read from the queue (but the boolean not updated yet),
   and viceversa.
 + 375594 fixed SSL tests so they are not order dependent
 + 375709 Ensure resolveTempDirectory failure does not deadlock; improve error
   message
 + 375906 Part.getHeader method not case insensitive
 + 375970 HttpServletRequest.getRemoteAddr() returns null when HTTP is over
   SPDY.
 + 376201 HalfClosed state not handled properly. Addendum to restore previous
   behavior, where a closed stream was also half closed.
 + 376324 <max-file-size> is not respected in <multipart-config>
 + JETTY-1495 Ensure dynamic servlet addition does not cause servlets to be
   inited.
 + JETTY-1500 form parameters from multipart request not available via
   request.getParameter
 + JETTY-1504 HttpServletResponseWrapper ignored when using asyncContext?

jetty-7.6.3.v20120416 - 16 April 2012
 + 367172 Remove detection for slf4j NOPLogger
 + 373269 Make ServletHandler.notFound() method impl do nothing - override to
   send back 404.
 + 373421 address potential race condition related to the nonce queue removing
   the same nonce twice
 + 373952 bind called too frequently on refresh
 + 374018 correctly handle requestperminuted underflow
 + 374252 SslConnection.onClose() does not forward to nested connection.
 + 374258 SPDY leaks SSLEngines. Made the test more reliable.
 + 374367 NPE in QueuedThreadPool.dump() with early java6 jvms
 + 374475 Response.sendRedirect does not encode UTF-8 characters properly
 + 374881 Set copyWebInf to false by default
 + 374891 enhancement to how ProxyServlet determines the proxy target
 + 375009 Filter initialization error will throw MultiException
 + 375083 Flow control should take in account window size changes from
   concurrent SETTINGS
 + 375096 If starting a server instance fails in osgi it is cleaned up.
 + 375490 NPE with --help on command line
 + 375509 Stalled stream stalls other streams or session control frames. Now
   using a "death pill" instead of a boolean in order to avoid race conditions
   where DataInfos were read from the queue (but the boolean not updated yet),
   and viceversa.
 + 375594 fixed SSL tests so they are not order dependent
 + 375709 Ensure resolveTempDirectory failure does not deadlock; improve error
   message
 + 375970 HttpServletRequest.getRemoteAddr() returns null when HTTP is over
   SPDY.
 + 376201 HalfClosed state not handled properly. Addendum to restore previous
   behavior, where a closed stream was also half closed.
 + JETTY-1504 HttpServletResponseWrapper ignored when using asyncContext?

jetty-8.1.2.v20120308 - 08 March 2012
 + 370387 SafariWebsocketDraft0Test failure during build.
 + 371168 Update ClientCrossContextSessionTest
 + 372093 handle quotes in Require-Bundle manifest string
 + 372457 Big response + slow clients + pipelined requests cause Jetty spinning
   and eventually closing connections. Added a TODO for a method renaming that
   will happen in the next major release (to avoid break implementers).
 + 372487 JDBCSessionManager does not work with Oracle
 + 372806 Command line should accept relative paths for xml config files
 + 373037 jetty.server.Response.setContentLength(int) should not close a Writer
   when length=0
 + 373162 add improved implementation for getParameterMap(), needs a test
   though and the existing setup doesn't seem like it would easily support the
   needed test so need to do that still
 + 373306 Set default user agent extraction pattern for UserAgentFilter
 + 373567 cert validation issue with ocsp and crldp always being enabled when
   validating turned on fixed
 + 373603 NullPointer in WebServletAnnotation
 + JETTY-1409 GzipFilter will double-compress application/x-gzip content
 + JETTY-1489 WebAppProvider attempts to deploy .svn folder
 + JETTY-1494 .

jetty-7.6.2.v20120308 - 08 March 2012
 + 370387 SafariWebsocketDraft0Test failure during build.
 + 371168 Update ClientCrossContextSessionTest
 + 372093 handle quotes in Require-Bundle manifest string
 + 372457 Big response + slow clients + pipelined requests cause Jetty spinning
   and eventually closing connections. Added a TODO for a method renaming that
   will happen in the next major release (to avoid break implementers).
 + 372487 JDBCSessionManager does not work with Oracle
 + 372806 Command line should accept relative paths for xml config files
 + 373037 jetty.server.Response.setContentLength(int) should not close a Writer
   when length=0
 + 373162 add improved implementation for getParameterMap(), needs a test
   though and the existing setup doesn't seem like it would easily support the
   needed test so need to do that still
 + 373306 Set default user agent extraction pattern for UserAgentFilter
 + 373567 cert validation issue with ocsp and crldp always being enabled when
   validating turned on fixed
 + JETTY-1409 GzipFilter will double-compress application/x-gzip content
 + JETTY-1489 WebAppProvider attempts to deploy .svn folder
 + JETTY-1494 .

jetty-8.1.1.v20120215 - 15 February 2012
 + 369121 simplified test
 + 370120 jvm arguments added via start.ini and --exec are missing spaces
 + 370137 SslContextFactory does not respect order for
   [included|excluded]Protocols() and [included|excluded]CipherSuites().
 + 370368 resolve stack overflow in mongo db session manager
 + 370386 Remove META-INF from jetty distro
 + 371040 nosqlsession needs to call correct super contructor for new sessions
 + 371041 valid was not being set to new mongo db sessions, and the call to
   mongodb api was wrong in isIdInUse
 + 371162 NPE protection for nested security handlers
 + JETTY-1484 Add option for HashSessionManager to delete session files if it
   can't restore them

jetty-7.6.1.v20120215 - 15 February 2012
 + 369121 simplified test
 + 370120 jvm arguments added via start.ini and --exec are missing spaces
 + 370137 SslContextFactory does not respect order for
   [included|excluded]Protocols() and [included|excluded]CipherSuites().
 + 370368 resolve stack overflow in mongo db session manager
 + 370386 Remove META-INF from jetty distro
 + 371040 nosqlsession needs to call correct super contructor for new sessions
 + 371041 valid was not being set to new mongo db sessions, and the call to
   mongodb api was wrong in isIdInUse
 + 371162 NPE protection for nested security handlers
 + JETTY-1484 Add option for HashSessionManager to delete session files if it
   can't restore them

jetty-8.1.0.v20120127 - 27 January 2012
 + 368773 allow authentication to be set by non securityHandler handlers
 + 368992 avoid update key while flushing during a write
 + 369216 turned off the shared resource cache
 + 369349 replace quotes with a space escape method

jetty-7.6.0.v20120127 - 27 January 2012
 + 368773 allow authentication to be set by non securityHandler handlers
 + 368992 avoid update key while flushing during a write
 + 369216 turned off the shared resource cache
 + 369349 replace quotes with a space escape method

jetty-8.1.0.RC5 - 20 January 2012
 + 359329 Prevent reinvocation of LoginModule.login with jaspi for already
   authed user
 + 368632 Remove superfluous removal of org.apache.catalina.jsp_file
 + 368633 fixed configure.dtd resource mappings
 + 368635 moved lifecycle state reporting from toString to dump
 + 368773 process data constraints without realm
 + 368787 always set token view to new header buffers in httpparser
 + 368821 improved test harness
 + 368920 JettyAwareLogger always formats the arguments.
 + 368948 POM for jetty-jndi references unknown version for javax.activation.
 + 368992 NPE in HttpGenerator.prepareBuffers() test case.
 + JETTY-1475 made output state fields volatile to provide memory barrier for
   non dispatched thread IO

jetty-7.6.0.RC5 - 20 January 2012
 + 359329 Prevent reinvocation of LoginModule.login with jaspi for already
   authed user
 + 368632 Remove superfluous removal of org.apache.catalina.jsp_file
 + 368633 fixed configure.dtd resource mappings
 + 368635 moved lifecycle state reporting from toString to dump
 + 368773 process data constraints without realm
 + 368787 always set token view to new header buffers in httpparser
 + 368821 improved test harness
 + 368920 JettyAwareLogger always formats the arguments.
 + 368948 POM for jetty-jndi references unknown version for javax.activation.
 + 368992 avoid non-blocking flush when writing to avoid setting !_writable
   without _writeblocked
 + JETTY-1475 made output state fields volatile to provide memory barrier for
   non dispatched thread IO

jetty-8.1.0.RC4 - 13 January 2012
 + 365048 jetty Http client does not send proxy authentication when requesting
   a Https-resource through a web-proxy.
 + 366774 removed XSS vulnerbility
 + 367099 Upgrade jetty-websocket for RFC 6455 - Addendum.
 + 367433 added tests to investigate
 + 367435 improved D00 test harness
 + 367485 HttpExchange canceled before response do not release connection.
 + 367502 WebSocket connections should be closed when application context is
   stopped.
 + 367548 jetty-osgi-boot must not import the nested package twice
 + 367591 corrected configuration.xml version to 7.6
 + 367635 Added support for start.d directory
 + 367638 limit number of form parameters to avoid DOS
 + 367716 simplified idleTimeout logic
 + 368035 WebSocketClientFactory does not invoke super.doStop().
 + 368060 do not encode sendRedirect URLs
 + 368112 NPE on <jsp-config><taglib> element parsing web.xml
 + 368113 Support servlet mapping to ""
 + 368114 Protect against non-Strings in System properties for Log
 + 368189 WebSocketClientFactory should not manage external thread pool. 368240
   - Improve AggregateLifeCycle handling of shared lifecycles
 + 368215 Remove debug from jaspi
 + 368240 Better handling of locally created ThreadPool. Forgot to null out
   field.
 + 368291 Change warning to info for NoSuchFieldException on
   BeanELResolver.properties
 + JETTY-1467 close half closed when idle

jetty-7.6.0.RC4 - 13 January 2012
 + 365048 jetty Http client does not send proxy authentication when requesting
   a Https-resource through a web-proxy.
 + 366774 removed XSS vulnerbility
 + 367099 Upgrade jetty-websocket for RFC 6455 - Addendum.
 + 367716 simplified maxIdleTime logic
 + 368035 WebSocketClientFactory does not invoke super.doStop().
 + 368060 do not encode sendRedirect URLs
 + 368114 Protect against non-Strings in System properties for Log
 + 368189 WebSocketClientFactory should not manage external thread pool.
 + 368215 Remove debug from jaspi
 + 368240 Improve AggregateLifeCycle handling of shared lifecycles
 + 368291 Change warning to info for NoSuchFieldException on
   BeanELResolver.properties

jetty-8.1.0.RC2 - 22 December 2011
 + 359329 jetty-jaspi must exports its packages. jetty-plus must import
   javax.security
 + 364638 HttpParser closes if data received while seeking EOF. Tests fixed to
   cope
 + 364921 Made test less time sensitive
 + 364936 use Resource for opening URL streams
 + 365267 NullPointerException in bad Address
 + 365375 ResourceHandler should be a HandlerWrapper
 + 365750 Support WebSocket over SSL, aka wss://
 + 365932 Produce jetty-websocket aggregate jar for android use
 + 365947 Set headers for Auth failure and retry in http-spi
 + 366316 Superfluous printStackTrace on 404
 + 366342 Dont persist DosFilter trackers in http session
 + 366730 pass the time idle to onIdleExpire
 + 367048 test harness for guard on suspended requests
 + 367175 SSL 100% CPU spin in case of blocked write and RST.
 + 367219 WebSocketClient.open() fails when URI uses default ports.
 + 367383 jsp-config element must be returned for
   ServletContext.getJspConfigDescriptor
 + JETTY-1460 suppress PrintWriter exceptions
 + JETTY-1463 websocket D0 parser should return progress even if no fill done
 + JETTY-1465 NPE in ContextHandler.toString

jetty-7.6.0.RC3 - 05 January 2012
 + 367433 added tests to investigate
 + 367435 improved D00 test harness
 + 367485 HttpExchange canceled before response do not release connection.
 + 367502 WebSocket connections should be closed when application context is
   stopped.
 + 367591 corrected configuration.xml version to 7.6
 + 367635 Added support for start.d directory
 + 367638 limit number of form parameters to avoid DOS
 + JETTY-1467 close half closed when idle

jetty-7.6.0.RC2 - 22 December 2011
 + 364638 HttpParser closes if data received while seeking EOF. Tests fixed to
   cope
 + 364921 Made test less time sensitive for ssl
 + 364936 use Resource for opening URL streams
 + 365267 NullPointerException in bad Address
 + 365375 ResourceHandler should be a HandlerWrapper
 + 365750 Support WebSocket over SSL, aka wss://
 + 365932 Produce jetty-websocket aggregate jar for android use
 + 365947 Set headers for Auth failure and retry in http-spi
 + 366316 Superfluous printStackTrace on 404
 + 366342 Dont persist DosFilter trackers in http session
 + 366730 pass the time idle to onIdleExpire
 + 367048 test harness for guard on suspended requests
 + 367175 SSL 100% CPU spin in case of blocked write and RST.
 + 367219 WebSocketClient.open() fails when URI uses default ports.
 + JETTY-1460 suppress PrintWriter exceptions
 + JETTY-1463 websocket D0 parser should return progress even if no fill done
 + JETTY-1465 NPE in ContextHandler.toString

jetty-8.1.0.RC1 - 06 December 2011
 + 360245 The version of the javax.servlet packages to import is 2.6 instead of
   3.0
 + 365370 ServletHandler can fall through to nested handler

jetty-8.1.0.RC0 - 30 November 2011
 + 352565 cookie httponly flag ignored
 + 353285 ServletSecurity annotation ignored
 + 357163 jetty 8 ought to proxy jetty8 javadocs
 + 357209 JSP tag listeners not called
 + 360051 SocketConnectionTest.testServerClosedConnection is excluded.
 + 361135 Allow session cookies to NEVER be marked as secure, even on HTTPS
   requests.
 + 362249 update shell scripts to jetty8
 + 363878 Add ecj compiler to jetty-8 for jsp
 + 364283 can't parse the servlet multipart-config for the web.xml
 + 364430 Support web.xml enabled state for servlets

jetty-7.6.0.RC5 - 20 January 2012
 + 359329 Prevent reinvocation of LoginModule.login with jaspi for already
   authed user
 + 368632 Remove superfluous removal of org.apache.catalina.jsp_file
 + 368633 fixed configure.dtd resource mappings
 + 368635 moved lifecycle state reporting from toString to dump
 + 368773 process data constraints without realm
 + 368787 always set token view to new header buffers in httpparser
 + 368821 improved test harness
 + 368920 JettyAwareLogger always formats the arguments.
 + 368948 POM for jetty-jndi references unknown version for javax.activation.
 + 368992 avoid non-blocking flush when writing to avoid setting !_writable
   without _writeblocked
 + JETTY-1475 made output state fields volatile to provide memory barrier for
   non dispatched thread IO

jetty-7.6.0.RC4 - 13 January 2012
 + 365048 jetty Http client does not send proxy authentication when requesting
   a Https-resource through a web-proxy.
 + 366774 removed XSS vulnerbility
 + 367099 Upgrade jetty-websocket for RFC 6455 - Addendum.
 + 367716 simplified idleTimeout logic
 + 368035 WebSocketClientFactory does not invoke super.doStop().
 + 368060 do not encode sendRedirect URLs
 + 368114 Protect against non-Strings in System properties for Log
 + 368189 WebSocketClientFactory should not manage external thread pool.
 + 368215 Remove debug from jaspi
 + 368240 Improve AggregateLifeCycle handling of shared lifecycles
 + 368291 Change warning to info for NoSuchFieldException on
   BeanELResolver.properties

jetty-7.6.0.RC3 - 05 January 2012
 + 367433 added tests to investigate
 + 367435 improved D00 test harness
 + 367485 HttpExchange canceled before response do not release connection.
 + 367502 WebSocket connections should be closed when application context is
   stopped.
 + 367591 corrected configuration.xml version to 7.6
 + 367635 Added support for start.d directory
 + 367638 limit number of form parameters to avoid DOS
 + JETTY-1467 close half closed when idle

jetty-7.6.0.RC2 - 22 December 2011
 + 364638 HttpParser closes if data received while seeking EOF. Tests fixed to
   cope
 + 364921 Made test less time sensitive for ssl
 + 364936 use Resource for opening URL streams
 + 365267 NullPointerException in bad Address
 + 365375 ResourceHandler should be a HandlerWrapper
 + 365750 Support WebSocket over SSL, aka wss://
 + 365932 Produce jetty-websocket aggregate jar for android use
 + 365947 Set headers for Auth failure and retry in http-spi
 + 366316 Superfluous printStackTrace on 404
 + 366342 Dont persist DosFilter trackers in http session
 + 366730 pass the time idle to onIdleExpire
 + 367048 test harness for guard on suspended requests
 + 367175 SSL 100% CPU spin in case of blocked write and RST.
 + 367219 WebSocketClient.open() fails when URI uses default ports.
 + JETTY-1460 suppress PrintWriter exceptions
 + JETTY-1463 websocket D0 parser should return progress even if no fill done
 + JETTY-1465 NPE in ContextHandler.toString

jetty-7.6.0.RC1 - 04 December 2011
 + 352565 cookie httponly flag ignored
 + 353285 ServletSecurity annotation ignored
 + 357163 jetty 8 ought to proxy jetty8 javadocs
 + 357209 JSP tag listeners not called
 + 360051 SocketConnectionTest.testServerClosedConnection is excluded.
 + 361135 Allow session cookies to NEVER be marked as secure, even on HTTPS
   requests.
 + 362249 update shell scripts to jetty8
 + 363878 Add ecj compiler to jetty-8 for jsp
 + 364283 can't parse the servlet multipart-config for the web.xml
 + 364430 Support web.xml enabled state for servlets
 + 365370 ServletHandler can fall through to nested handler

jetty-7.6.0.RC0 - 29 November 2011
 + 349110 fixed bypass chunk handling
 + 360546 handle set count exceeding max integer
 + 362111 StdErrLog.isDebugEnabled() returns true too often
 + 362113 Improve Test Coverage of org.eclipse.jetty.util.log classes
 + 362407 setTrustStore(Resource) -> setTrustStoreResource(R)
 + 362447 add setMaxNonceAge() to DigestAuthenticator
 + 362468 NPE at line org.eclipse.jetty.io.BufferUtil.putHexInt
 + 362614 NPE in accepting connection
 + 362626 IllegalStateException thrown when SslContextFactory preconfigured
   with SSLContext
 + 362696 expand virtual host configuration options to ContextHandler and add
   associated test case for new behavior
 + 362742 improved UTF8 exception reason
 + 363124 improved websocket close handling
 + 363381 Throw IllegalStateException if Request uri is null on getServerName
 + 363408 GzipFilter should not attempt to compress HTTP status 204
 + 363488 ShutdownHandler use stopper thread
 + 363718 Setting java.rmi.server.hostname in jetty-jmx.xml
 + 363757 partial fix
 + 363785 StdErrLog must use system-dependent EOL.
 + 363943 ignore null attribute values
 + 363993 EOFException parsing HEAD response in HttpTester
 + 364638 SCEP does idle timestamp checking. New setCheckForIdle method
   controls onIdleExpired callback. 364921 a second onIdleExpired callback will
   result in close rather than a shutdown output.
 + 364657 Support HTTP only cookies from standard API
 + JETTY-1442 add _hostHeader setter for ProxyRule
 + Refactored NIO layer for better half close handling

jetty-8.0.4.v20111024 - 24 October 2011
 + 358263 JDBCSessionIdManager add setDatasource(DataSource) method
 + 358649 Replace existing StdErrLog system properties for DEBUG/IGNORED with
   LEVEL instead.
 + 360836 Accept parameters with bad UTF-8. Use replacement character
 + 360912 CrossOriginFilter does not send Access-Control-Allow-Origin on
   responses. 355103 Make allowCredentials default to true in
   CrossOriginFilter.
 + 360938 Connections closed after a while.
 + 361135 secure cookies for sessions
 + 361319 Log initialization does not catch correct exceptions on all jvms
 + 361325 359292 Allow KeyStore to be set
 + 361456 release timer task on connection failed
 + 361655 ExecutorThreadPool.isLowOnThreads() returns wrong value.
 + JETTY-1444 start threadpool before selector manager

jetty-7.5.4.v20111024 - 24 October 2011
 + 358263 JDBCSessionIdManager add setDatasource(DataSource) method
 + 358649 Replace existing StdErrLog system properties for DEBUG/IGNORED with
   LEVEL instead.
 + 360836 Accept parameters with bad UTF-8. Use replacement character
 + 360912 CrossOriginFilter does not send Access-Control-Allow-Origin on
   responses. 355103 Make allowCredentials default to true in
   CrossOriginFilter.
 + 360938 Connections closed after a while.
 + 361319 Log initialization does not catch correct exceptions on all jvms
 + 361325 359292 Allow KeyStore to be set
 + 361456 release timer task on connection failed
 + 361655 ExecutorThreadPool.isLowOnThreads() returns wrong value.
 + JETTY-1444 start threadpool before selector manager

jetty-8.0.3.v20111011 - 11 October 2011
 + 348978 migrate jetty-http-spi
 + 358649 StdErrLog system properties for package/class logging LEVEL.

jetty-8.0.2.v20111006 - 06 October 2011
 + 336443 add missing comma in DigestAuthenticator string
 + 342161 ScannerTest fails intermittently on Mac OS X
 + 346419 testing HttpClient FDs
 + 353267 Request._parameters initialization bug
 + 353509 jetty-client unit tests are running too long
 + 353627 Basic Auth checks that Basic method has been send
 + 356144 Allow SelectorManager thread priority to be set
 + 356274 Start SSL socket factory in call to open()
 + 357163 jetty 8 ought to proxy jetty8 javadocs
 + 357178 websockets draft 14 support
 + 357188 Send content buffer directly
 + 357209 JSP tag listeners not called
 + 357216 Logging via Log4J does not expand braces in format strings
 + 357240 more half close refinements
 + 357338 remove debug
 + 357672 resolve issue with serializing pojos with mongodb session manager,
   thanks to john simone for the discovery and fix
 + 357959 Include javadoc in distribution
 + 358027 NullPointerException in ResourceHandler with jetty-stylesheet.css
 + 358035 idle time only active if > 0
 + 358147 Add catch for UnknownHostException to fix leaky file descriptor in
   client
 + 358164 Dispatch from servlet to handler
 + 358263 add method for osgi users to register a driver as Class.forName does
   not work for them
 + 358649 StdErrLog system properties for package/class logging LEVEL.
 + 358674 Still allows sslv3 for now
 + 358687 Updated jsp does not scan for system tlds Fixed pattern.
 + 358784 JSP broken on Java 1.5
 + 358925 bit more javadoc on usage
 + 358959 File descriptor leak with UnresolvedAddressException
 + 359309 adjust previous test for servletPath to include pathInfo
 + 359673 updated websocket version handling
 + 359675 Principal != String, fix for issue in property file login manager
 + 360051 SocketConnectionTest.testServerClosedConnection is excluded.
 + 360066 jsps referenced in web.xml <jsp-file> elements do not compile
 + JETTY-1130 Access Sessions from HashSessionIdManager
 + JETTY-1277 Fixed sendRedirect encoding of relative locations
 + JETTY-1322 idle sweeper checks for closed endp
 + JETTY-1377 extra logging for busy selector
 + JETTY-1378 new sys property for the latest jsp-impl to force the use of the
   JDTCompiler when running in OSGi.
 + JETTY-1414 applied to PropertyUserStore
 + JETTY-1415 Start/Stop Server and Client only once in test, code format
 + JETTY-1420 Set Host header for new request in RedirectListener
 + JETTY-1421 Implement RedirectListener.onException,onConnectionFailed
 + JETTY-1423 force connection to be closed returned
 + JETTY-1430 local JNDI contexts don't carry environment
 + JETTY-1434 Add a jsp that exercises jstl.
 + JETTY-1439 space in directory installation path causes classloader problem

jetty-7.5.3.v20111011 - 11 October 2011
 + 348978 migrate jetty-http-spi
 + 358649 StdErrLog system properties for package/class logging LEVEL.

jetty-7.5.2.v20111006 - 06 October 2011
 + 336443 check nonce count is increasing
 + 342161 ScannerTest fails intermittently on Mac OS X
 + 346419 testing HttpClient FDs
 + 353267 Request._parameters initialization bug
 + 353509 jetty-client unit tests are running too long
 + 353627 Basic Auth checks that Basic method has been send
 + 356144 Allow SelectorManager thread priority to be set
 + 356274 Start SSL socket factory in call to open()
 + 357178 websockets draft 14 support
 + 357188 Send content buffer directly
 + 357209 JSP tag listeners not called
 + 357216 Logging via Log4J does not expand braces in format strings
 + 357240 more half close refinements
 + 357338 remove debug
 + 357672 resolve issue with serializing pojos with mongodb session manager,
   thanks to john simone for the discovery and fix
 + 357959 Include javadoc in distribution
 + 358027 NullPointerException in ResourceHandler with jetty-stylesheet.css
 + 358035 idle time only active if > 0
 + 358147 Add catch for UnknownHostException to fix leaky file descriptor in
   client
 + 358164 Dispatch from servlet to handler
 + 358263 add method for osgi users to register a driver as Class.forName does
   not work for them
 + 358649 StdErrLog system properties for package/class logging LEVEL.
 + 358674 Still allows sslv3 for now
 + 358687 Updated jsp does not scan for system tlds Fixed pattern.
 + 358784 JSP broken on Java 1.5
 + 358925 bit more javadoc on usage
 + 358959 File descriptor leak with UnresolvedAddressException
 + 359309 adjust previous test for servletPath to include pathInfo
 + 359673 updated websocket version handling
 + 359675 Principal != String, fix for issue in property file login manager
 + 360051 SocketConnectionTest.testServerClosedConnection is excluded.
 + 360066 jsps referenced in web.xml <jsp-file> elements do not compile
 + JETTY-1130 Access Sessions from HashSessionIdManager
 + JETTY-1277 Fixed sendRedirect encoding of relative locations
 + JETTY-1322 idle sweeper checks for closed endp
 + JETTY-1377 extra logging for busy selector
 + JETTY-1378 new sys property for the latest jsp-impl to force the use of the
   JDTCompiler when running in OSGi.
 + JETTY-1414 applied to PropertyUserStore
 + JETTY-1415 Start/Stop Server and Client only once in test, code format
 + JETTY-1420 Set Host header for new request in RedirectListener
 + JETTY-1421 Implement RedirectListener.onException,onConnectionFailed
 + JETTY-1423 force connection to be closed returned
 + JETTY-1430 local JNDI contexts don't carry environment
 + JETTY-1434 Add a jsp that exercises jstl.
 + JETTY-1439 space in directory installation path causes classloader problem

jetty-8.0.1.v20110908 - 08 September 2011
 + 350634 Added Resource.newResource(File)
 + 356190 fix monodb tests  for changed test api
 + 356428 removed timed waits from test
 + 356693 reduce visibility to webapp of websocket implementations
 + 356695 jetty server jars are provided for websockets
 + 356726 Instead of the sessionDestroyed called sessionCreated after
   invalidate session
 + 356751 Add null protection to ServletContextHandler.doStop
 + 356823 correctly decode close codes.  Send not utf-8 close code.
 + 357058 Acceptor thread blocking

jetty-7.5.1.v20110908 - 08 September 2011
 + 350634 Added Resource.newResource(File)
 + 356190 fix monodb tests  for changed test api
 + 356428 removed timed waits from test
 + 356693 reduce visibility to webapp of websocket implementations
 + 356695 jetty server jars are provided for websockets
 + 356726 Instead of the sessionDestroyed called sessionCreated after
   invalidate session
 + 356751 Add null protection to ServletContextHandler.doStop
 + 356823 correctly decode close codes.  Send not utf-8 close code.
 + 357058 Acceptor thread blocking

jetty-8.0.0.v20110901 - 01 September 2011
 + 352565 cookie httponly flag ignored
 + 353073 better warnings
 + 353285 ServletSecurity annotation ignored
 + 356421 Upgraded websocket to draft 13 support

jetty-7.5.0.v20110901 - 01 September 2011
 + 353073 better warnings
 + 356421 Upgraded websocket to draft 13 support

jetty-7.5.0.RC2 - 30 August 2011
 + 293739 Hide stacks in named log testing. Various other minor log cleanups in
   output.
 + 352188 TestClient correctly processes --host option in jetty-websocket
 + 352222 Moved JmxMonitor functionality from Codehaus
 + 353014 TimeoutExchangeTest run time reduced
 + 353073 deprecated non factory method for websocket clients
 + 353192 Better warning for classes of wrong type
 + 353623 Added new methods to HttpExchange
 + 353624 HttpURI accepts java.net.URI object in constructor
 + 354080 ServletContextHandler allows to replace any subordinate handler when
   restarted
 + 355478 set public to HashedSession, looks like honest mistake and not by
   design to be this way
 + 355854 remove automatic conversion in favor of issuing a warning for
   jetty-web.xml that can't be processed
 + 356128 Moved integration tests from jetty-monitor to test-integration module
 + 356137 Upgrade to jsp implementation version 2.1.3-b10
 + 356144 added SelectorManager.setSelectorPriorityDelta(int)
 + JETTY-1410 handle 1xx in similar fashion to 401s and 302s

jetty-7.5.0.RC1 - 19 August 2011
 + 276670 SLF4J loggers show correct location information
 + 335001 Eliminate expected exceptions from log when running in JBoss
 + 355103 Make allowCredentials default to true in CrossOriginFilter
 + 355162 Allow creating an empty resource collection
 + JETTY-1410 HTTP client handles CONTINUE 100 response correctly
 + JETTY-1414 HashLoginService doesn't refresh realm if specified config
   filename is not an absolute platform specific value

jetty-8.0.0.RC0 - 16 August 2011
 + 352565 cookie httponly flag ignored
 + 353285 ServletSecurity annotation ignored
 + Enable annotations by default
 + Merge from jetty-7.4.3

jetty-8.0.0.M3 - 27 May 2011
 + 324505 Implement API login
 + 335500 request.getParts() throws a NullPointerException
 + 343472 isUserInRole does not prevent subsequent login call.
 + 346180 jsp-2.2 support
 + Updated to jetty-7.4.2.v20110526

jetty-7.5.0.RC0 - 15 August 2011
 + 298502 Handle 200 Connect responses with no content-length
 + 347484 / - > ${/} in some paths in grant codebases
 + 349005 add javadoc detailing the convenience hack of removing leading /'s
 + 351516 Refactored sessions to better support nosql session managers
 + 351576 Do not use deprecated method File.toURL()
 + 352046 Need try/catch around features set in XmlParser
 + 352133 Generally resolve java 1.5isms
 + 352176 xml parsing on startElement should be more flexible on using qName or
   localName
 + 352421 HttpURI paths beginning with '.'
 + 352684 Implemented spinning thread analyzer
 + 352786 GzipFilter fails to pass parameters to GzipResponseWrapper
 + 352999 ExpireTest running too long
 + 353073 WebSocketClient
 + 353095 maven-jetty-plugin: PermGen leak due to javax.el.BeanELResolver
 + 353165 addJars can follow symbolic link jar files
 + 353210 Bundle-Version in o.e.j.o.boot.logback fix
 + 353465 JAASLoginService ignores callbackHandlerClass
 + 353563 HttpDestinationQueueTest too slow
 + 353862 Improve performance of QuotedStringTokenizer.quote()
 + 354014 Content-Length is passed to wrapped response in GZipFilter
 + 354204 Charset encodings property file not used
 + 354397 RewriteRegexRule handles special characters in regex group
 + 354466 Typo in example config of jetty-plus.xml

jetty-7.4.5.v20110725 - 25 July 2011
 + 347484 / - > ${/} in some paths in grant codebases
 + 352133 resolve some 1.5isms
 + 352421 HttpURI paths beginning with '.'
 + 352786 GzipFilter fails to pass parameters to GzipResponseWrapper

jetty-7.4.4.v20110707 - 07 July 2011
 + 308851 Converted all jetty-client module tests to JUnit 4
 + 345268 JDBCSessionManager does not work with maxInactiveInterval = -1
 + 350397 SelectChannelConnector does not shutdown gracefully
 + 350634 Reverted FileResource constructor changes
 + 351039 Forward dispatch should retain locale
 + 351199 HttpServletResponse.encodeURL() wrongly encodes an url without path
   when cookies are disabled
 + JETTY-1153 Default charset/encoding of HTTP POST requests
 + JETTY-1380 Jetty Rewrite example does not work in Hightide

jetty-7.4.3.v20110701 - 01 July 2011
 + 295832 ProxyServlet more extensible and configurable
 + 302566 GZIP handler for embedded Jetty servers
 + 308851 Converted HttpExchangeTest and related tests to JUnit 4
 + 324704 JDBC Session Manager reloading session
 + 332200 Eliminate expected exceptions from log while using
   org.eclipse.jetty.jmx bundle
 + 347468 o.e.j.deploy.binding.GlobalWebappConfigBindingTest fails on Windows
   platform
 + 347617 Dynamically install/update/remove OSGi bundles discovered in the
   contexts folder
 + 347717 start.jar destroys dependent child of --exec
 + 347889 OSGi should follow directive visibility:=reexport for
   META-INF/web-fragments and resources
 + 347898 Close channel on JVM exceptions
 + 348652 jetty.sh starts two unix processes
 + 348935 Close A tag in directory listing
 + 349344 Passing empty query string to UrlEncoded#decodeTo(String, MultiMap,
   String) does not yield an empty map
 + 349738 set buffer sizes for http client in proxy servlet
 + 349870 proxy servlet protect continuation against fast failing exchanges
 + 349896 SCEP supports zero idleTimeout
 + 349897 draft -09 websockets
 + 349997 MBeanContainer uses weak references
 + 350533 Add "Origin" to the list of allowed headers in CrossOriginFilter
 + 350634 Cleanup FileResource construction
 + 350642 Don't close SCEP during NIOBuffer manipulation
 + JETTY-1342 Recreate selector in change task
 + JETTY-1385 NPE in jetty client's
   HTttpExchange.setRequestContentSource(InputStream)
 + JETTY-1390 RewriteHandler handles encoded URIs

jetty-7.4.2.v20110526
 + 334443 Improve the ability to specify extra class paths using the Jetty
   Maven Plugin
 + 336220 tmp directory is not set if you reload a webapp with
   jetty-maven-plugin
 + 338364 Fixed expires header for set cookies
 + 345615 Enable SSL Session caching
 + 345729 binding for managing server and system classes globally
 + 345763 Source file is updated during the build
 + 345873 Update jetty-ssl.xml to new style
 + 345900 Handle IPv6 with default port
 + 346014 Fixed full HttpGenerator
 + 346124 ServletContext resources paths not resolved correctly when using UNC
   shares
 + 346179 o.e.j.util.ScannerTest fails on MacOS X platform
 + 346181 o.e.j.server.StressTest stalls on MacOS X platform
 + 346614 HttpConnection.handle() spins in case of SSL truncation attacks
 + 346764 OrderedGroupBinding deployment binding
 + 346998 AbstractLifeCycle.isRunning() returns false if state changes from
   STARTING to STARTED during call
 + 347137 Allow SSL renegotiations by default in HttpClient
 + 374174 Consistent mbean names
 + JETTY-1146 Encode jsessionid in sendRedirect
 + JETTY-1342 Recreate selector if wakeup throws JVM bug

jetty-7.4.1.v20110513
 + 288563 remove unsupported and deprecated --secure option
 + 332907 Add context property to ObjectName of JMX MBeans
 + 336056 Ability to override the computation of the ContextHandler to deploy
   the DefaultServlet on the HttpService
 + 340040 Support for a total timeout
 + 343083 Set nested dispatch type and connection
 + 343172 Check package implementor for version
 + 343277 add support for a context white list
 + 343352 make sure that jetty.osgi.boot is activated when a WAB is registered
 + 343482 refactored overlay deployer layout to use WAR layout
 + 343567 HttpClient does not limit the destination's exchange queue
 + 343680 Handle OSGi bundle jars not ending in ".war"
 + 343707 'REQUEST' is printed on console for each incoming HTTP request
 + 343923 flush timeouts applied to outer loop
 + 343936 Session idle calls unbind and remove listeners
 + 344059 Websockets draft-07
 + 344067 Add support for OSGi fragment bundles to add static resources to
   web-bundles
 + 344513 Attempting to set ConfigurationClasses in jetty-web.xml causes NPE
 + 344529 Ability to customize the error handling of the OSGi HttpService
 + 345047 Readded deprecated ScanningAppDeployer#setMonitoredDir
 + 345290 Weak references from SessionIdManager. HashSessionManager cleanup.
 + 345543 Always close endpoint on SSLException
 + 345656 Disambiguate SslContextFactory#validateCerts property
 + 345679 Allow setting an initialized KeyStore as keystore/truststore of
   SslContextFactory
 + 345704 jetty-nested works with forwarded SSL in cloudfoundry
 + JETTY-954 WebAppContext eats any start exceptions instead of stopping the
   server load
 + JETTY-1314 Handle bad URI encodings
 + JETTY-1324 Tested not using CESU-8 instead of UTF-8
 + JETTY-1326 Invoker names not hashCode based
 + JETTY-1343 IllegalArgumentException for bad % encodings
 + JETTY-1347 Updated ServletHander javadoc

jetty-7.4.0.v20110414
 + 342504 Scanner Listener
 + 342700 refine websocket API for anticipated changes
 + JETTY-1362 Set root cause of UnavailableException
 + Various test harness cleanups to avoid random failures

jetty-7.4.0.RC0
 + 324110 Added test harnesses for merging of QueryStrings.
 + 337685 Update websocket API in preparation for draft -07
 + 338627 HashSessionManager.getIdleSavePeriod returns milliseconds instead of
   seconds
 + 338807 Ignore content length in 1xx, 204, 304 responses
 + 338819 Externally control Deployment Manager application lifecycle
 + 339084 Fixed NPE with servlet 3.0 async listener
 + 339150 Validate client certificate when it is used for authentication
 + 339187 In the OSGi manifest of the jetty-all-server aggregate, mark
   javax.annotation as optional
 + 339543 Add configuration options for Certificate Revocation checking
 + 340265 Improve handling of io shutdown in SSL
 + 340621 Added SizedThreadPool interface
 + 340636 HashSessionManager lazy loads all sessions
 + 340838 Update ConnectHandler to perform half closes properly
 + 340878 Integrations should be able to load their own keystores
 + 340920 Dynamically assign RMI registry port for integration testing
 + 340949 Scanner delays file notifications until files are stable
 + 341006 Move inner enums out into separate file
 + 341105 Stack trace is printed for an ignored exception
 + 341145 WebAppContext MBean attribute serverClasses returns empty value
 + 341171 Locking in HttpDestination blocks all requests to the same address
 + 341206 Stop order is wrong in HandlerWrapper
 + 341255 org.eclipse.http usage in AJP/SessionId linkage
 + 341386 Remote close not detected by HttpClient
 + 341394 Remove 'Unavailable' JMX attributes of WebAppContext MBean
 + 341439 Blocking HttpClient does not use soTimeout for timeouts
 + 341561 Exception when adding o.e.j.s.DoSFilter as managed attribute
 + 341692 Fixed deadlock if stopped while starting
 + 341694 Disable AJP buffer resizing
 + 341726 JSONPojoConverter handles characters
 + 341736 Split jetty-nested out of war module
 + 341850 Protect QTP dump from bad stacks
 + 341992 Overlayed context deployer
 + JETTY-1245 Pooled Buffers implementation
 + JETTY-1354 Added jetty-nested
 + Added extra session removal test
 + Ensure generated fragment names are unique

jetty-8.0.0.M2 - 16 November 2010
 + 320073 Reconsile configuration mechanism
 + 321068 JSF2 fails to initialize
 + 324493 Registration init parameter handling null check, setInitParameters
   additive
 + 324505 Request.login method must throw ServletException if it cant login
 + 324872 allow disabling listener restriction from using *Registration
   interfaces
 + 327416 Change meaning of @HandlesTypes in line with latest interpretation by
   JSR315
 + 327489 Change meaning of @MultipartConfig to match servlet spec 3.0
   maintenance release 3.0a
 + 328008 Handle update to Servlet Spec 3 Section 8.2.3.h.ii
 + 330188 Reject web-fragment.xml with same <name> as another already loaded
   one
 + 330208 Support new wording on servlet-mapping and filter-mapping merging
   from servlet3.0a
 + 330292 request.getParts() returns only one part when the name is the same
 + Update to jetty-7.2.1.v20101111

jetty-7.3.1.v20110307 - 07 March 2011
 + 316382 Support a more strict SSL option with certificates
 + 333481 Handle UCS-4 codepoints in decode and encode
 + 335329 Moved blocking timeout handling to outside try catch
 + 336668 policy supports cert validation
 + 336691 Possible wrong length returned by ChannelEndPoint.flush() in case of
   RandomAccessFileBuffer
 + 336781 If xml parser is not validating, turn off external dtd resolution
 + 336793 Tee data filled and flushed from endpoint
 + 337258 Scanner start and end cycle notification
 + 337268 Allow specifying alias of a certificate to be used by SSL connector
 + 337270 Shared Timer for session management
 + 337271 Flush SSL endpoint when dispatch thread held forever
 + 337678 Readded optional async connection mode for HttpClient
 + 337685 Work in progress on draft 6 websockets
 + 337746 Fixed Session deIdle recursion
 + 337784 Improve HashSessionManager for session migrations
 + 337878 Extra tests of security constraints
 + 337896 HttpExchange.timeout does not override HttpClient.timeout
 + 337898 set client HttpConnection max idle time from exchange timeout
 + 338035 Default acceptors 0.25*CPUs and improved selector/acceptor thread
   names.
 + 338068 Leaking ConstraintMappings on redeploy
 + 338092 ProxyServlet leaks memory
 + 338607 Removed managed attributes when context is stopped
 + 338819 Externally control Deployment Manager application lifecycle
 + JETTY-1304 Allow quoted boundaries in Multipart filter
 + JETTY-1317 More elegent handling of bad URIs in requests
 + JETTY-1331 Allow alternate XML configuration processors (eg spring)
 + JETTY-1333 HttpClient _timeout and _soTimeout is messed up
 + JETTY-1335 HttpClient's SelectConnector clean-up
 + JETTY-1337 Workname cannot contain '.'
 + JETTY-1338 Trust default SecureRandom seed

jetty-7.3.0.v20110203 - 03 February 2011
 + 296978 standardizing various Testing Util Classes to jetty-test-helper
 + 319178 test failure fix in jetty-util on windows
 + 320457 add SPNEGO support
 + 324505 Implement API login
 + 328872 Multi Jetty xml files not loading if directory is referenced in
   jetty.conf
 + 329746 client option to set just truststore and use strict ssl context
 + 331803 Update XML configuration files to use proper arguments for startup
   command in examples
 + 332179 Fixed formatting of negative dates
 + 332432 Scanner.java now always scanning the canonical form of File
 + 332517 Improved DefaultServlet debug
 + 332703 Cleanup context scope JNDI at stop
 + 332796 Annotations inheritance does not work with jetty7
 + 332799 100% CPU on redeploy session invalidation
 + 332937 Added Destroyable Dumpable interfaces and reworked dependent
   lifecycles, specially of JNDI
 + 333247 fix api compat issue in ConstraintSecurityHandler
 + 333415 wired up HttpInput.available and added test harnesses
 + 333481 Handle UTF-32 codepoints in decode and encode
 + 333608 tlds defined in web.xml are not picked up
 + 333679 Refactored jetty-jmx. Moved mbeans to modules
 + 333717 HttpExchange able to return local address used
 + 333771 System properties are not available inside XML configuration file by
   using the 'property' tag
 + 333875 Monitor public constructor
 + 333892 Improved JVM bug detection
 + 334062 It should be possible to embed in the jetty.home.bundle the ssl
   keystore files
 + 334229 javax-security needs to import the package javax.security.cert in its
   OSGi manifest
 + 334311 fix buffer reuse issue in CachedExchange
 + 335329 Stop SSL spin during handshake and renogotiate
 + 335361 Fixed 'jetty.sh check' to show current PID when JETTY_PID env.
   variable is set
 + 335641 Cleaned up dispatch handling to avoid key.interestOps==0 when
   undispatched
 + 335681 Improve ChannelEndPoint.close() to avoid spinning
 + 335836 Race when updating SelectChannelEndPoint._dispatched
 + JETTY-1259 NullPointerException in JDBCSessionIdManager when invalidating
   session (further update)

jetty-7.2.2.v20101205 - 05 December 2010
 + 328789 Clean up tmp files from test harnesses
 + 330188 Reject web-fragment.xml with same <name> as another already loaded
   one
 + 330208 Support new wording on servlet-mapping and filter-mapping merging
   from servlet3.0a
 + 330210 Improve performance of writing large bytes arrays
 + 330229 Jetty tries to parse META-INF/*.tld when jsp-api is not on classpath,
   causing DTD entity resoluton to fail
 + 330265 start.jar --stop kills --exec subprocess
 + 330417 Atomic PUT in PutFilter
 + 330419 Reloading webapp duplicates StandardDescriptorProcessor
 + 330686 OSGi: Make org.eclipse.jetty.jsp-2.1 a fragment of
   org.apache.jasper.glassfish
 + 330732 Removed System.err debugging
 + 330764 Command line properties passed to start.jar --exec
 + 331230 Fixed low thread warnings when acceptors>threadpool
 + 331461 Fixed idle timeout for unflushed HTTP/1.0
 + 331567 IPAccessHandlerTest failed on MacOS fix
 + 331703 Fixed failing OSGI test TestJettyOSGiBootWithJsp.java on MacOSX
 + JETTY-1297 Improved matching of vhosts so that a vhost match has priority
 + JETTY-1307 Check that JarFileResource directories end with /
 + JETTY-1308 327109 (re)fixed AJP handling of empty packets

jetty-7.2.1.v20101111 - 11 November 2010
 + 324679 Fixed dedection of write before static content
 + 328008 Handle update to Servlet Spec 3 Section 8.2.3.h.ii
 + 328199 Ensure blocking connectors always close socket
 + 328205 Improved SelectManager stopping
 + 328306 Serialization of FormAuthentication
 + 328332 Response.getContentType works with setHeader
 + 328523 Fixed overloaded setters in AppProvider
 + 328778 Improved javadoc for secure session cookies
 + 328782 allow per connection max idle time to be set
 + 328885 web overrides do not override
 + 328988 Idle saving of session values
 + 329180 Spin check for Selector to stop
 + 329410 Enforce XmlConfiguration properties as Map<String,String>
 + 329602 only clear ServletContext attributes on doStop
 + 329642 Concurrent modification exception in Deployment Manager
 + 329643 Improved deployment of resource collections
 + JETTY-748 Prevent race close of socket by old acceptor threads
 + JETTY-1291 Extract query parameters even if POST content consumed
 + JETTY-1295 Contexts mixed up when hot-deploying on virtual hosts
 + JETTY-1297 Make ServletContext.getContext(String) virtual host aware

jetty-6.1.26 - 10 November 2010
 + JETTY-748 Prevent race close of socket by old acceptor threads
 + JETTY-1239 HTAccessHandler [allow from 127.0.0.1] does not work
 + JETTY-1291 Extract query parameters even if POST content consumed
 + JETTY-1293 Avoid usage of String.split
 + JETTY-1296 Always clear changes list in selectManager

jetty-6.1.26.RC0 - 20 October 2010
 + 325468 Clean work webapp dir before unpack
 + 327109 Fixed AJP handling of empty packets
 + 327562 Implement all X-Forwarded headers in ProxyServlet
 + JETTY-547 Improved usage of shutdownOutput before close.
 + JETTY-912 add per exchange timeout
 + JETTY-1051 offer jetty.skip flag for maven plugin
 + JETTY-1096 exclude maven and plexus classes from jetty plugin
 + JETTY-1248 Infinite loop creating temp MultiPart files
 + JETTY-1264 Idle timer deadlock
 + JETTY-1271 Handle unavailable request
 + JETTY-1278 J2se6 SPI filter handling fix
 + JETTY-1283 Allow JSONPojoConvertorFactory to set fromJSON
 + JETTY-1287 rewrite handler thread safe issue resolved
 + JETTY-1288 info when atypical classloader set to WebAppContext
 + JETTY-1289 MRU cache for filter chains
 + JETTY-1292 close input streams after keystore.load()

jetty-7.2.0.v20101020 - 20 October 2010
 + 289540 added javadoc into distribution
 + 297154 add source distribution artifact
 + 323985 Xmlconfiguration pulls start.jar config properties
 + 324369 Improved handling of multiple versions of
   draft-ietf-hybi-thewebsocketprotocol
 + 326734 Configure Digest maxNonceAge with Security handler init param
 + 327109 Fixed AJP handling of empty packets
 + 327183 Allow better configurability of HttpClient for TLS/SSL
 + 327469 removed needless java6 dependencies
 + 327562 Implement all X-Forwarded headers in ProxyServlet
 + 327601 Multipart Filter handles quoted tokens
 + 327725 Nested ResourceCaches
 + 328199 Ensure blocking connectors always close socket
 + 328205 Improved SelectManager stopping
 + 328273 Added serializable to default user identity
 + JETTY-1288 Info statement when atypical classloader set on WebAppContext
 + JETTY-1289 LRU cache for filter chains

jetty-7.2.0.RC0 - 01 October 2010
 + 314087 Simplified SelectorManager
 + 319334 Concurrent, sharable ResourceCache
 + 319370 WebAppClassLoader.Context
 + 319444 Two nulls are appended to log statements from ContextHanler$Context
 + 320073 Reconsile configuration mechanism
 + 320112 Websocket in aggregate jars
 + 320264 Removed duplicate mime.property entries
 + 320457 Added rfc2045 support to B64Code
 + 321232 BasicAuthenticator ignores bad Authorization header.
 + 321307 HashSessionManager calls passivation listeners.
 + 321730 SelectChannelEndPoint prints to System.err
 + 321735 HttpClient onException called for buffer overflow.
 + 322448 Added jetty-dir.css for directory listings
 + 322575 NPE in HotSwapHandler if old handler null
 + 322683 RewriteHandler thread safety
 + 323196 org.mortbay properties to org.eclipse
 + 323435 MovedContextHandler permanent redirection
 + 323464 IPv6 localhost with no Host header
 + 324110 Merge async dispatch parameters
 + 324158 Durable download or Orbit jars
 + 324260 Jetty-6 continuations handle complete calls
 + 324359 illegal actions on AsyncContext should not change its state.
 + 324360 validate input on getResource since loop logic obscures subclass
   input validation.
 + 324369 Implement draft-ietf-hybi-thewebsocketprotocol-01
 + 324377 Allow dispatch of ServletRequest and ServletResponse
 + 324379 Change content type after getWriter
 + 324501 Fire RequestListener.requestDestroyed in last-to-first order.
 + 324601 Check session expiry on access
 + 324679 Allow filter to write before static content
 + 324811 NPE in Server.dump
 + 324812 restore WebAppContext constructor used by geronimo integration
 + 325072 include to DefaultServlet of missing file throws
   FileNotFoundException
 + 325105 websocket ondisconnect fixed
 + 325128 websocket send during onConnect
 + 325468 Clean work webapp dir before unpack
 + 326612 Handle X-Forwarded-Proto header
 + JETTY-912 added per exchange timeout api
 + JETTY-1063 Plugin problems with spaces in classpath resource references
 + JETTY-1245 Do not use direct buffers with NIO SSL
 + JETTY-1249 Apply max idle time to all connectors
 + JETTY-1250 Parallel start of HandlerCollection
 + JETTY-1256 annotation and jta jars from Orbit
 + JETTY-1259 NullPointerException in JDBCSessionIdManager when invalidating
   session
 + JETTY-1261 errant listener usage in StandardDescriptorProcessor
 + JETTY-1263 JDBCSessionIdManager table creation fails on Oracle
 + JETTY-1265 Reason field option in client response
 + JETTY-1266 Destroy sessions before filters/servlets
 + JETTY-1268 Form Auth saves POST data
 + JETTY-1269 Improve log multithreadedness
 + JETTY-1270 Websocket closed endp protection
 + JETTY-1271 handled unavailable exception
 + JETTY-1279 Make jetty-plus.xml enable plus features for all webapps by
   default
 + JETTY-1281 Create new session after authentication
 + JETTY-1283 JSONPojoConvertorFactory can turn off fromJSON
 + Added ignore to Logger interface
 + Fix jetty-plus.xml for new configuration names
 + Improved debug dump

jetty-7.1.6.v20100715
 + 319519 Warn about duplicate configuration files
 + 319655 Reset HEAD status
 + JETTY-1247 synchronize recylcing of SSL NIO buffers
 + JETTY-1248 fix parsing of bad multiparts
 + JETTY-1249 Apply max idle time to all connectors
 + JETTY-1251 Replace then close selector for JVM bugs

jetty-8.0.0.M1 - 12 July 2010
 + 306350 Ensure jars excluded by ordering are not scanned for annotations
 + JETTY-1224 Change jetty-8 merge rules for fragment descriptors and
   annotations
 + Ensure <absolute-ordering> in web.xml overrides relative <ordering> in
   fragments
 + Ensure empty <absolute-ordering> implies exclusion of all fragments
 + Ensure servlet-api jar class inheritance hierarchy is scanned

jetty-7.1.5.v20100705
 + 288194 Add blacklist/whitelist to ProxyServlet and ProxyHandler
 + 296570 EOFException for HttpExchange when HttpClient.stop called.
 + 311550 The WebAppProvider should allow setTempDirectory
 + 316449 Websocket disconnect fix
 + 316584 Exception on startup if temp path has spaces and extractWAR=false
 + 316597 Removed null check and fixed name in Resource#hrefEncodeURI
 + 316909 CNFE: org.xml.sax.SAXException on org.eclipse.jetty.osgi.boot start
   with jsp fragment
 + 316970 jetty.sh fails to find JETTY_HOME in standard directories
 + 316973 jetty.sh claims java installation is invalid
 + 316976 removed quotes of JAVA_OPTIONS in jetty.sh
 + 317007 Unable to run Jetty OSGi when
   -Dosgi.compatibility.bootdelegation=false
 + 317019 Date HTTP header not sent for HTTP/1.0 requests
 + 317231 Ability to configure jetty with a fragment bundle that contains
   etc/jetty.xml
 + 317759 Allow roles and constraints to be added after init
 + 317906 OPTIONS correctly handles TRACE
 + 318308 Correct quoting of unicode control characters
 + 318470 unboxing NPE protection in HttpConnection
 + 318551 Optional uncheck Printwriter
 + 319060 Support web-bundles that are not expanded (bundle is zipped)
 + JETTY-1237 Save local/remote address to be available after close
 + Update ecj to 3.6 Helios release drop

jetty-6.1.25 - 26 July 2010
 + 320264 Removed duplicate mime.property entries
 + JETTY-1212 Long content lengths
 + JETTY-1214 Avoid ISE when scavenging invalid session
 + JETTY-1223 DefaultServlet: NPE when setting relativeResourceBase and
   resourceBase is not set
 + JETTY-1226 javax.activation needs to be listed in the system classes
 + JETTY-1237 Remember local/remote details of endpoint
 + JETTY-1251 protected against closed selector
 + COMETD-112 if two threads create the same channel, then create events may
   occur after subscribe events
 + Jetty-6 is now in maintenance mode.

jetty-7.1.4.v20100610
 + 292326 Stop continuations if server is stopped.
 + 292814 Make QoSFilter and DoSFilter JMX manageable
 + 293222 Improve request log to handle/show asynchronous latency
 + 294212 Can not customize session cookie path
 + 295715 AbstractSessionManager decoupled from Context
 + 298551 SslSocketConnector does not need keystore stream
 + 301608 Deregister shutdown hooks
 + 302350 org.eclipse.jetty.server.NCSARequestLog is missing JavaDoc
 + 303661 jetty.sh failes if JETTY_HOME is not writeable
 + 304100 Better document JMX setup in jetty-jmx.xml
 + 305300 AsyncContext.start dispatches runnable
 + 314299 Create test harness for JDBCLoginService
 + 314581 Implement the Sec-Websocket handshake
 + 315190 CrossOriginFilter avoid headers not understood by WebSocket
 + 315687 included init script fails to test for JETTY_HOME as empty
 + 315715 Improved Cookie version handling. Server.setMaxCookieVersion
 + 315744 Fixed STOP.PORT and STOP.KEY in start.jar
 + 315748 Removed --fromDaemon from start.jar (replaced with --daemon)
 + 315925 Improved context xml configuration handling
 + 315995 Incorrect package name in system classes list
 + 316119 Fixed idleTimeout for SocketEndPoint
 + 316254 Implement @DeclareRoles
 + 316334 Breaking change on org.eclipse.jetty.client.HttpExchange
 + 316399 Debug output in MultiPartFilter
 + 316413 Restarting webapp for packed war fails
 + 316557 OSGi HttpService failure due to undeployed context handlers
 + JETTY-547 Delay close after shutdown until request read
 + JETTY-1231 Support context request log handler

jetty-7.1.3.v20100526
 + 296567 HttpClient RedirectListener handles new HttpDestination
 + 297598 JDBCLoginService uses hardcoded credential class
 + 305898 Websocket handles query string in URI
 + 307457 Exchanges are left unhandled when connection is lost
 + 313205 Unable to run test-jdbc-sessions tests
 + 314009 jetty.xml configuration file on command line
 + 314177 JSTL support is broken
 + 314459 support maven3 for builds

jetty-7.1.2.v20100523
 + 308866 Update test suite to JUnit4 - Module jetty-util
 + 312948 Recycle SSL crypto buffers
 + 313196 randomly allocate ports for session test.
 + 313278 Implement octet ranges in IPAccessHandler
 + 313336 secure websockets
 + 314009 updated README.txt
 + Update links to jetty website and wiki on test webapp

jetty-7.1.1.v20100517
 + 302344 Make the list of available contexts if root context is not configured
   optional
 + 304803 Remove TypeUtil Integer and Long caches
 + 306226 HttpClient should allow changing the keystore and truststore type
 + 308850 Update test suite to JUnit4 - Module jetty-annotations
 + 308853 Update test suite to JUnit4 - Module jetty-deploy
 + 308854 Update test suite to JUnit4 - Module jetty-http
 + 308855 Update test suite to JUnit4 - Module jetty-io
 + 308856 Update test suite to JUnit4 - Module jetty-jmx
 + 308857 Update test suite to JUnit4 - Module jetty-jndi
 + 308858 Update test suite to JUnit4 - Module jetty-plus
 + 308859 Update test suite to JUnit4 - Module jetty-policy
 + 308860 Update test suite to JUnit4 - Module jetty-rewrite
 + 308862 Update test suite to JUnit4 - Module jetty-server
 + 308863 Update test suite to JUnit4 - Module jetty-servlet
 + 308867 Update test suite to JUnit4 - Module jetty-webapp
 + 310918 Fixed write blocking for client HttpConnection
 + 312526 Protect shutdown thread initialization during shutdown

jetty-7.1.0 - 05 May 2010
 + 306353 fixed cross context dispatch to root context.
 + 311154 Added deprecated StringBuffer API for backwards compatibility
 + 311554 Protect shutdown thread from Server#doStop
 + 312243 Optimized timeout handling

jetty-7.1.0.RC1 - 05 May 2010
 + 286889 Allow System and Server classes to be set on Server instance and when
   applied to all webapps
 + 291448 SessionManager has isCheckingRemoteSessionIdEncoding
 + 296650 JETTY-1198 reset idle timeout on request body chunks
 + 297104 HTTP CONNECT does not work correct with SSL destinations
 + 306782 Close connection when expected 100 continues is not sent
 + 308848 Update test suite to JUnit4 - Module jetty-ajp
 + 308861 Update test suite to JUnit4 - Module jetty-security
 + 308864 Update test suite to JUnit4 - Module jetty-servlets
 + 308865 Update test suite to JUnit4 - Module jetty-start
 + 308868 Update test suite to JUnit4 - Module jetty-websocket
 + 308869 Update test suite to JUnit4 - Module jetty-xml
 + 309153 Hide extracted WEB-INF/lib when running a non-extracted war
 + 309369 Added WebSocketLoadTest
 + 309686 Fixed response buffers usage
 + 310094 Improved start.jar options handling and configs
 + 310382 NPE protection when WAR is not a file
 + 310562 SslSocketConnector fails to start if excludeCipherSuites is set
 + 310634 Get the localport when opening a server socket.
 + 310703 Update test suite to JUnit4 - Module tests/test-integration
 + 310918 Synchronize content exchange
 + 311154 Use Appendable in preference to StringBuilder/StringBuffer in APIs
 + 311362 Optional org.eclipse.jetty.util.log.stderr.SOURCE
 + JETTY-1030 Improve jetty.sh script
 + JETTY-1142 Replace Set-Cookies with same name

jetty-7.1.0.RC0 - 27 April 2010
 + 294563 Websocket client connection
 + 297104 Improve handling of CONNECT method
 + 306349 ProxyServlet does not work unless deployed at /
 + 307294 Add AbstractLifeCycle.AbstractLifeCycleListener implementation
 + 307847 Fixed combining mime type parameters
 + 307898 Handle large/async websocket messages
 + 308009 ObjectMBean incorrectly casts getTargetException() to Exception
 + 308420 convert jetty-plus.xml to use DeploymentManager
 + 308925 Protect the test webapp from remote access
 + 309466 Removed synchronization from StdErrLog
 + 309765 Added JSP module
 + 310051 _configurationClasses now defaults to null in WebAppContext
 + 310094 Improved start.jar usage and config files
 + 310431 Default ErrorHandler as server Bean
 + 310467 Allow SocketConnector to create generic Connection objects
 + 310603 Make Logger interface consistent
 + 310605 Make a clean room implementation of the JSP logger bridge
 + JETTY-903 Stop both caches
 + JETTY-1200 SSL NIO Endpoint wraps non NIO buffers
 + JETTY-1202 Use platform default algorithm for SecureRandom
 + JETTY-1212 handle long content lengths
 + JETTY-1214 avoid ISE when scavenging invalid session
 + Add AnnotationConfiguration to jetty-plus.xml
 + Add NPE protection to ContainerInitializerConfiguration
 + Fix jetty-plus.xml reference to addLifeCycle
 + Merged 7.0.2.v20100331
 + Temporarily remove jetty-osgi module to clarify jsp version compatibility

jetty-7.0.2.v20100331 - 31 March 2010
 + 297552 Don't call Continuation timeouts from acceptor tick
 + 298236 Additional unit tests for jetty-client
 + 306782 httpbis interpretation of 100 continues. Body never skipped
 + 306783 NPE in StdErrLog when Throwable is null
 + 306840 Suppress content-length in requests with no content
 + 306880 Support for UPGRADE in HttpClient
 + 306884 Suspend with timeout <=0 never expires
 + 307589 updated servlet 3.0 continuations for final API
 + Allow Configuration array to be set on Server instance for all web apps
 + Ensure webapps with no WEB-INF don't scan WEB-INF/lib
 + Take excess logging statements out of startup

jetty-6.1.24 - 21 April 2010
 + 308925 Protect the test webapp from remote access
 + JETTY-903 Stop both caches
 + JETTY-1198 reset idle timeout on request body chunks
 + JETTY-1200 SSL NIO Endpoint wraps non NIO buffers
 + JETTY-1211 SetUID loadlibrary name and debug
 + COMETD-100 ClientImpl logs "null" as clientId
 + COMETD-107 Reloading the application with reload extension does not fire
   /meta/connect handlers until long poll timeout expires
 + COMETD-99 ClientImpl logs exceptions in listeners with "debug" level
 + Upgraded to cometd 1.1.1 client

jetty-6.1.23 - 02 April 2010
 + 292800 ContextDeployer - recursive setting is undone by FilenameFilter
 + 296569 removeLifeCycleListener() has no effect
 + 300178 HttpClients opens too many connections that are immediately closed
 + 304658 Inconsistent Expires date format in Set-Cookie headers with maxAge=0
 + 304698 org.eclipse.jetty.http.HttpFields$DateGenerator.formatCookieDate()
   uses wrong (?) date format
 + 306331 Session manager is kept after call to doScope
 + 306840 suppress content-length in requests without content
 + JETTY-875 Allow setting of advice field in response to Handshake
 + JETTY-983 Range handling cleanup
 + JETTY-1133 Handle multiple URL ; parameters
 + JETTY-1134 BayeuxClient: Connect msg should be sent as array
 + JETTY-1149 transient should be volatile in AbstractLifeCycle
 + JETTY-1153 System property for UrlEncoded charset
 + JETTY-1155 HttpConnection.close notifies HttpExchange
 + JETTY-1156 SSL blocking close with JVM Bug busy key fix
 + JETTY-1157 Don't hold array passed in write(byte[])
 + JETTY-1158 NPE in StdErrLog when Throwable is null
 + JETTY-1161 An Extension that measures round-trip delay for cometd messages.
 + JETTY-1162 Add support for async/sync message delivery to BayeuxClient
 + JETTY-1163 AJP13 forces 8859-1 encoding
 + JETTY-1168 Don't hold sessionIdManager lock when invalidating sessions
 + JETTY-1170 NPE on client when server-side extension returns null
 + JETTY-1174 Close rather than finish Gzipstreams to avoid JVM leak
 + JETTY-1175 NPE in TimesyncExtension
 + JETTY-1176 NPE in StatisticsExtension if client is null
 + JETTY-1177 Allow error handler to set cacheControl
 + JETTY-1178 Make continuation servlet to log the incoming JSON in case of
   parsing errors
 + JETTY-1180 Extension methods are wrongly called
 + JETTY-1182 COMETD-76 do not lock client while sending messages.
 + JETTY-1183 AcknowledgedMessagesClientExtension does not handle correctly
   message resend when client long polls again
 + JETTY-1186 Better document JMX setup in jetty-jmx.xml
 + JETTY-1188 Null old jobs in QueuedThreadPool
 + JETTY-1191 Limit size of ChannelId cache
 + JETTY-1192 Fixed Digested POST and HttpExchange onRetry
 + JETTY-1193 Exception details are lost in AbstractCometdServlet.getMessages
 + JETTY-1195 Coalesce buffers in ChannelEndPoint.flush()
 + JETTY-1196 Enable TCP_NODELAY by default in client connectors
 + JETTY-1197 SetUID module test fails when using Java 1.6 to build
 + JETTY-1199 FindBugs cleanups
 + JETTY-1202 Use platfrom default algorithm for SecureRandom
 + JETTY-1205 Memory leak in browser-to-client mapping
 + JETTY-1207 NPE protection in FormAuthenticator
 + COMETD-28 Improved concurrency usage in Bayeux and channel handling
 + COMETD-46 reset ContentExchange content on resend
 + COMETD-58 Extension.rcv() return null causes NPE in
   AbstractBayeux.PublishHandler.publish
 + COMETD-59 AcknowledgeExtension does not handle null channel in Message
 + COMETD-62 Delay add listeners until after client construction
 + JSON parses NaN as null
 + Remove references to old content in HttpClient client tests for www.sun.com
 + Updated JSP to 2.1.v20091210

jetty-7.0.2.RC0
 + 290765 Reset input for HttpExchange retry.
 + 292799 WebAppDeployer - start a started context?
 + 292800 ContextDeployer - recursive setting is undone by FilenameFilter
 + 294799 when configuring a webapp, don't look for WEB-INF/jetty6-web.xml
 + 296569 removeLifeCycleListener() has no effect
 + 296765 JMX Connector Server and ShutdownThread
 + 297421 Hide server/system classes from WebAppClassLoader.getResources
 + 297783 Handle HEAD reponses in HttpClient
 + 298144 Unit test for jetty-client connecting to a server that uses Basic
   Auth
 + 298145 Reorganized test harness to separate the HTTP PUT and HTTP GET test
   URLs
 + 298234 Unit test for jetty-client handling different HTTP error codes
 + 298667 DeploymentManager uses ContextProvider and WebAppProvider
 + 299455 Enum support in JSONPojoConvertor
 + 300178 HttpClients opens too many connections that are immediately closed
 + 300733 Jars from lib/ext are not visible for my web application
 + 300933 AbstractConnector uses concurrent objects for stats
 + 301089 Improve statistics available in StatisticsHandler and
   AbstractConnector
 + 302018 Improve statistics available in AbstractSessionHandler
 + 302198 Rename HttpClient authorization classes to Authentication
 + 302244 invalid configuration boolean conversion in FormAuthenticator
 + 302246 redirect loop using form authenticator
 + 302556 CrossOriginFilter does not work correctly when
   Access-Control-Request-Headers header is not present
 + 302669 WebInfConfiguration.unpack() unpacks WEB-INF/* from a
   ResourceCollection, breaking JSP reloading with ResourceCollections
 + 303526 Added include cyphers
 + 304307 Handle ;jsessionid in FROM Auth
 + 304532 Skip some tests on IBM JVMs until resolved
 + 304658 Inconsistent Expires date format in Set-Cookie headers with maxAge=0
 + 304698 org.eclipse.jetty.http.HttpFields$DateGenerator.formatCookieDate()
   uses wrong (?) date format
 + 304781 Reset HttpExchange timeout on slow request content.
 + 304801 SSL connections FULL fix
 + 305997 Coalesce buffers in ChannelEndPoint.flush()
 + 306028 Enable TCP_NODELAY by default in client connectors
 + 306330 Flush filter chain cache after Invoker servlet
 + 306331 Session manager is kept after call to doScope
 + JETTY-776 Make new session-tests module to concentrate all reusable session
   clustering test code
 + JETTY-910 Allow request listeners to access session
 + JETTY-983 Range handling cleanup
 + JETTY-1133 Handle multiple URL ; parameters
 + JETTY-1151 JETTY-1098 allow UTF-8 with 0 carry bits
 + JETTY-1153 System property for UrlEncoded charset
 + JETTY-1155 HttpConnection.close notifies HttpExchange
 + JETTY-1156 SSL blocking close with JVM Bug busy key fix
 + JETTY-1157 Don't hold array passed in write(byte[])
 + JETTY-1163 AJP13 forces 8859-1 encoding
 + JETTY-1174 Close rather than finish Gzipstreams to avoid JVM leak
 + JETTY-1177 Allow error handler to set cacheControl
 + JETTY-1179 Persistant session tables created on MySQL use wrong datatype
 + JETTY-1184 shrink thread pool even with frequent small jobs
 + JETTY-1192 Fixed Digested POST
 + JETTY-1199 FindBugs cleanups
 + Added IPAccessHandler
 + COMETD-46 reset ContentExchange response content on resend
 + JSON parses NaN as null
 + Updated Servlet3Continuation to final 3.0.20100224

jetty-8.0.0.M0 - 28 February 2010
 + Merged 7.0.1.v20091116
 + Updated servlet 3.0 spec 20100224
 + Updated to cometd 1.0.1

jetty-7.0.1.v20091125 - 25 November 2009
 + 274251 DefaultServlet supports exact match mode.
 + 288401 HttpExchange.cancel() Method Unimplemented
 + 289027 deobfuscate HttpClient SSL passwords
 + 289265 Test harness for async input
 + 289959 Improved ContextDeployer configuration
 + 289960 start.jar assumes command line args are configs
 + 291019 Fix default DEBUG option; "-D.DEBUG=true" now works
 + 291340 Race condition in onException() notifications
 + 291543 make bin/*.sh scripts executable in distribution
 + 291589 Update jetty-rewrite demo
 + 292546 Proactively enforce HttpClient idle timeout
 + 292642 Fix errors in embedded Jetty examples
 + 292825 Continuations ISE rather than ignore bad transitions
 + 293222 Improved StatisticsHandler for async
 + 293506 Unable to use jconsole with Jetty when running with security manager
 + 293557 Add "jad" mime mapping
 + 294154 Patched jetty-osgi
 + 294224 HttpClient timeout setting has no effect when connecting to host
 + 294345 Support for HTTP/301 + HTTP/302 response codes
 + 294563 Initial websocket implementation
 + 295421 Cannot reset() a newly created HttpExchange: IllegalStateException 0
   => 0
 + 295562 CrossOriginFilter does not work with default values in Chrome and
   Safari
 + JETTY-937 More JVM bug work arounds. Insert pause if all else fails
 + JETTY-983 Send content-length with multipart ranges
 + JETTY-1114 unsynchronised WebAppClassloader.getResource(String)
 + JETTY-1121 Merge Multipart query parameters
 + JETTY-1122 Handle multi-byte utf that causes buffer overflow
 + JETTY-1125 TransparentProxy incorrectly configured for test webapp
 + JETTY-1129 Filter control characters out of StdErrLog
 + JETTY-1135 Handle connection closed before accepted during JVM bug work
   around
 + JETTY-1144 fixed multi-byte character overflow
 + JETTY-1148 Reset partially read request reader.
 + COMETD-34 Support Baeyux MBean
 + CQ-3581 jetty OSGi contribution
 + CVE-2009-3555 Prevent SSL renegotiate for SSL vulnerability
 + Fixed client abort asocciation
 + Fixed XSS issue in CookieDump demo servlet.
 + Improved start.jar usage text for properties
 + Moved centralized logging and verifier back to sandbox
 + Promoted Jetty Centralized Logging from Sandbox
 + Promoted Jetty WebApp Verifier from Sandbox
 + Refactored continuation test harnessess

jetty-7.0.0.v20091005 - 05 October 2009
 + 291340 Race condition in onException() notifications

jetty-6.1.21 - 22 September 2009
 + 282543 HttpClient SSL buffer size fix
 + 288055 fix jetty-client for failed listener state machine
 + 288153 reset exchange when resending
 + 288182 PUT request fails during retry
 + JETTY-719 Document state machine of jetty http client
 + JETTY-933 State == HEADER in client
 + JETTY-936 Improved servlet matching and optimized
 + JETTY-1038 ChannelId.isParentOf returns the wrong result
 + JETTY-1061 Catch exceptions from cometd listeners
 + JETTY-1072 maven plugin handles context path not as documented
 + JETTY-1080 modified previous fix for windows
 + JETTY-1084 HEAD command not setting content-type in response under certain
   circumstances
 + JETTY-1090 resolve inifinte loop condition for webdav listener
 + JETTY-1092 MultiPartFilter can be pushed into infinite loop
 + JETTY-1093 Request.toString throws exception when size exceeds 4k
 + JETTY-1098 Default form encoding is UTF8
 + JETTY-1099 Improve cookie handling in BayeuxClient
 + JETTY-1100 extend setuid feature to allow setting max open file descriptors
 + JETTY-1102 Wrong usage of deliver() in private chat messages
 + JETTY-1108 SSL EOF detection
 + JETTY-1109 Improper handling of cookies in Terracotta tests
 + JETTY-1112 Response fails if header exceeds buffer size
 + JETTY-1113 IllegalStateException when adding servlet filters
   programmatically
 + JETTY-1114 Unsynchronize webapp classloader getResource
 + Fix DefaultServletTest for windows
 + Include tmp directory sweeper in build
 + Streamline jetty-jboss build, update sar to QueuedThreadPool
 + Update Jetty implementation of com.sun.net.httpserver.*

jetty-7.0.0.RC6 - 21 September 2009
 + 280723 Add non blocking statistics handler
 + 282543 HttpClient SSL buffer size fix
 + 283357 org.eclipse.jetty.server.HttpConnectionTest exceptions
 + 288055 jetty-client fails to resolve failed resolution attempts correctly
 + 288153 jetty-client resend doesn't reset exchange
 + 288182 PUT request fails during retry
 + 288466 LocalConnector is not thread safe
 + 288514 AbstractConnector does not handle InterruptedExceptions on shutdown
 + 288772 Failure to connect does not set status to EXCEPTED
 + 289146 formalize reload policy functionality
 + 289156 jetty-client: no longer throw runtime exception for bad authn details
 + 289221 HttpExchange does not timeout when using blocking connector
 + 289285 org.eclipse.jetty.continuation 7.0.0.RC5 imports the
   org.mortbay.util.ajax package
 + 289686 HttpExchange.setStatus() has too coarse synchronization
 + 289958 StatisticsServlet incorrectly adds StatisticsHandler
 + 289960 start.jar assumes command line args are configs
 + 290081 Eager consume LF after CR
 + 290761 HttpExchange isDone handles intercepted events.
 + JETTY-719 Document state machine of jetty http client
 + JETTY-780 CNFE during startup of webapp with spring-context >= 2.5.1
 + JETTY-936 274251 Improved servlet matching and optimized'
 + JETTY-1080 modify previous fix to work on windows
 + JETTY-1084 HEAD command not setting content-type in response under certain
   circumstances
 + JETTY-1086 Use UncheckedPrintWriter & cleaned up HttpStatus.Code usage
 + JETTY-1090 resolve potential infinite loop with webdav listener
 + JETTY-1092 MultiPartFilter can be pushed into infinite loop
 + JETTY-1093 Request.toString throws exception when size exceeds 4k
 + JETTY-1098 Default form encoding is UTF8
 + JETTY-1101 Updated servlet3 continuation constructor
 + JETTY-1105 Custom error pages aren't working
 + JETTY-1108 SSL EOF detection
 + JETTY-1112 Response fails if header exceeds buffer size
 + JETTY-1113 IllegalStateException when adding servlet filters
   programmatically
 + Copy VERSION.txt to distro
 + Fixed XSS issue in CookieDump demo servlet.
 + Remove printlns from jetty-plus
 + Tweak DefaultServletTest under windows

jetty-6.1.20 - 27 August 2009
 + 283513 Check endp.isOpen when blocking read
 + 283818 fixed merge of forward parameters
 + 285006 Fixed NPE in AbstractConnector during shutdown
 + 286535 ContentExchange status code
 + 286911 Clean out cache when recycling HTTP fields
 + JETTY-838 Don't log and throw
 + JETTY-874 Better error on full header.
 + JETTY-960 Support ldaps
 + JETTY-1046 maven-jetty-jspc-plugin keepSources takes affect only in
   packageRoot
 + JETTY-1057 XSS error page
 + JETTY-1065 Add RedirectRegexRule to provide match/replace/group redirect
   support
 + JETTY-1066 Send 400 error for request URI parse exceptions
 + JETTY-1068 Avoid busy flush of async SSL
 + JETTY-1069 Adjust Bayeux Java client backoff algorithm
 + JETTY-1070 Java Bayeux Client not sending /meta/disconnect on stop
 + JETTY-1074 JMX thread manipulation
 + JETTY-1077 HashSSORealm shares Principals between UserRealms
 + JETTY-1078 Automatic JSON Pojo Conversion
 + JETTY-1079 ResourceCollection.toString() can throw IllegalStateException
 + JETTY-1080 Ignore files that would be extracted outside the destination
   directory when unpacking WARs
 + JETTY-1081 Handle null content type in GzipFilter
 + JETTY-1084 Disable GzipFilter for HEAD requests
 + JETTY-1085 Allow url sessionID if cookie invalid
 + JETTY-1086 Added UncheckedPrintWriter to avoid ignored EOFs
 + JETTY-1087 Chunked SSL non blocking input
 + JETTY-1098 Upgrade jsp to SJSAS-9_1_1-B60F-07_Jan_2009
 + Added DebugHandler
 + Added getSubscriptions to cometd client
 + Clarified cometd interval timeout and allow per client intervals
 + COMETD-7 max latency config for lazy messages
 + Made unSubscribeAll public on cometd client
 + Removed clearing of queue in unSubscribeAll for cometd client
 + Update Main.main method to call setWar
 + Update test-jndi and test-annotation examples for atomikos 3.5.5

jetty-7.0.0.RC5 - 27 August 2009
 + 286911 Clean out cache when recycling HTTP fields
 + 287496 Use start.ini always and added --exec
 + 287632 FilterContinuations for blocking jetty6
 + JETTY-838 Don't log and throw
 + JETTY-874 Better header full warnings
 + JETTY-960 Support for ldaps
 + JETTY-1081 Handle null content type in GzipFilter
 + JETTY-1084 Disable GzipFilter for HEAD requests
 + JETTY-1085 Allow url sessionID if cookie invalid
 + JETTY-1086 Added UncheckedPrintWriter to avoid ignored EOFs
 + JETTY-1087 Chunked SSL non blocking input

jetty-6.1.19 - 01 July 2009
 + JETTY-799 shell script for jetty on cygwin
 + JETTY-863 Non blocking stats handler
 + JETTY-937 Further Improvements for sun JVM selector bugs
 + JETTY-970 BayeuxLoadGenerator latency handling
 + JETTY-1011 Grizzly uses queued thread pool
 + JETTY-1028 jetty:run plugin should check for the web.xml from the overlays
   if not found in src/main/webapp/WEB-INF/
 + JETTY-1029 Handle quoted cookie paths
 + JETTY-1031 Handle large pipeline
 + JETTY-1033 jetty-plus compiled with jdk1.5
 + JETTY-1034 Cookie parsing
 + JETTY-1037 reimplemented channel doRemove
 + JETTY-1040 jetty.client.HttpConnection does not handle non IOExceptions
 + JETTY-1042 Avoid cookie reuse on shared connection
 + JETTY-1044 add commons-daemon support as contrib/start-daemon module
 + JETTY-1045 Handle the case where request.PathInfo() should be "/*"
 + JETTY-1046 maven-jetty-jspc-plugin keepSources takes affect only in
   packageRoot
 + JETTY-1047 Cometd client can grow cookie headers
 + JETTY-1048 Default servlet can handle partially filtered large static
   content
 + JETTY-1049 Improved transparent proxy usability
 + JETTY-1054 Avoid double deploys
 + JETTY-1055 Cookie quoting
 + JETTY-1057 Error page stack trace XSS
 + JETTY-1058 Handle trailing / with aliases on
 + JETTY-1062 Don't filter cometd message without data

jetty-7.0.0.RC4 - 18 August 2009
 + 279820 Fixed HotSwapHandler
 + 285891 SessionAuthentication is serializable
 + 286185 Implement ability for JSON implementation to automatically register
   convertors
 + 286535 ContentExchange status code
 + JETTY-1057 XSS error page
 + JETTY-1079 ResourceCollection.toString
 + JETTY-1080 Ignore files that would be extracted outside the destination
   directory when unpacking WARs
 + Added discoverable start options

jetty-7.0.0.RC3 - 07 August 2009
 + 277403 remove system properties
 + 282447 concurrent destinations in HttpClient
 + 283172 fix Windows build, broken on directory creation with the
   DefaultServlet
 + 283375 additional error-checking on SSL connector passwords to prevent NPE
 + 283513 Check endp.isOpen when blocking read
 + 285697 extract parameters if dispatch has query
 + JETTY-1074 JMX thread manipulation
 + Improved deferred authentication handling

jetty-7.0.0.RC2 - 29 June 2009
 + 283375 improved extensibility of SSL connectors
 + 283818 fixed merge of forward parameters
 + 283844 Webapp / TLD errors are not clear
 + 284475 update jetty.sh for new OPTIONS syntax
 + 284510 Enhance jetty-start for diagnosis and unit testing
 + 284981 Implement a cross-origin filter
 + 285006 fix AbstractConnector NPE during shutdown.
 + Added DebugHandler
 + Added JavaUtilLog for Jetty logging to java.util.logging framework
 + backport jetty-8 annotation parsing to jetty-7
 + Disassociate method on IdentityService
 + Improved handling of overlays and resourceCollections

jetty-7.0.0.RC1 - 15 June 2009
 + 283344 Startup on windows is broken
 + JETTY-1066 283357 400 response for bad URIs
 + JETTY-1068 Avoid busy flush of async SSL

jetty-7.0.0.RC0 - 08 June 2009
 + 271535 Adding integration tests, and enabling RFC2616 tests
 + 280843 Buffer pool uses isHeader
 + 281287 Handle date headers before 1 Jan 1970
 + 282807 Better handling of 100 continues if response committed.
 + JETTY-967 create standalone build for PKCS12Import at codehaus
 + JETTY-1056 update jetty-ant module for Jetty 7 at codehaus trunk
 + JETTY-1058 Handle trailing / with aliases

jetty-7.0.0.M4 - 01 June 2009
 + 281059 NPE in QTP with debug on
 + JETTY-799 shell script for jetty on cygwin
 + JETTY-1031 Handle large pipeline
 + JETTY-1034 Cookie parsing
 + JETTY-1042 Prevent cookie leak between shared connection
 + JETTY-1048 Fix for large partially filtered static content
 + JETTY-1049 Improved transparent proxy usability
 + JETTY-1054 Avoid double deploys
 + JETTY-1055 Cookie quoting
 + JETTY-1057 Error page stack trace XSS

jetty-7.0.0.M3 - 20 June 2009
 + 274251 Allow dispatch to welcome files that are servlets (configurable)
 + 276545 Quoted cookie paths
 + 277403 Cleanup system property usage.
 + 277798 Denial of Service Filter
 + 279725 Support 100 and 102 expectations
 + 280707 client.HttpConnection does not catch and handle non-IOExceptions
 + 281470 Handle the case where request.PathInfo() should be "/*"
 + Added ContinuationThrowable
 + added WebAppContext.setConfigurationDiscovered for servlet 3.0 features
 + fixed race with expired async listeners
 + Numerous cleanups from static code analysis
 + Portable continuations for jetty6 and servlet3
 + Refactored AbstractBuffers to HttpBuffers for performance
 + refactored configuration mechanism
 + Refactored continuations to only support response wrapping

jetty-7.0.0.M2 - 18 May 2009
 + 273767 Update to use geronimo annotations spec 1.1.1
 + 275396 Added ScopedHandler to set servlet scope before security handler
 + JETTY-937 Work around Sun JVM bugs
 + JETTY-941 Linux chkconfig hint
 + JETTY-959 CGI servlet doesn't kill the CGI in case the client disconnects
 + JETTY-980 Fixed ResourceHandler ? handling, and bad URI creation in listings
 + JETTY-996 Make start-stop-daemon optional
 + JETTY-1003 java.lang.IllegalArgumentException: timeout can't be negative
 + JETTY-1004 CERT VU#402580 Canonical path handling includes ? in path segment
 + JETTY-1013 MySql Error with JDBCUserRealm
 + JETTY-1014 Enable start-stop-daemon by default on jetty.sh
   (START_STOP_DAEMON=1)
 + JETTY-1015 Reduce BayeuxClient and HttpClient lock contention
 + JETTY-1020 ZipException in org.mortbay.jetty.webapp.TagLibConfiguration
   prevents all contexts from being loaded

jetty-6.1.18 - 16 May 2009
 + JETTY-937 Improved work around sun JVM selector bugs
 + JETTY-1004 CERT VU#402580 Canonical path handling includes ? in path segment
 + JETTY-1008 ContinuationBayeux destroy is called
 + JETTY-1013 MySql Error with JDBCUserRealm
 + JETTY-1014 Enable start-stop-daemon by default on jetty.sh
   (START_STOP_DAEMON=1)
 + JETTY-1015 Reduce BayeuxClient and HttpClient lock contention
 + JETTY-1017 HttpDestination has too coarse locking
 + JETTY-1018 Denial of Service Filter
 + JETTY-1020 ZipException in org.mortbay.jetty.webapp.TagLibConfiguration
   prevents all contexts from being loaded
 + JETTY-1022 Removed several 1.5isms

jetty-5.1.15 - 18 May 2009
 + JETTY-418 synchronized load class
 + JETTY-1004 CERT VU402580 Canonical path handling includes ? in path segment
 + Fixes for CERT438616-CERT237888-CERT21284

jetty-6.1.17 - 30 April 2009
 + JETTY-936 Make optional dispatching to welcome files as servlets
 + JETTY-937 Work around sun JVM selector bugs
 + JETTY-941 Linux chkconfig hint
 + JETTY-957 Reduce hardcoded versions
 + JETTY-980 Security / Directory Listing XSS present
 + JETTY-982 Make test-jaas-webapp run with jetty:run
 + JETTY-983 Default Servlet sets accept-ranges for cached/gzipped content
 + JETTY-985 Allow listeners to implement both interfaces
 + JETTY-988 X-Forwarded-Host has precedence over X-Forwarded-Server
 + JETTY-989 GzipFilter handles addHeader
 + JETTY-990 Async HttpClient connect
 + JETTY-992 URIUtil.encodePath encodes markup characters
 + JETTY-996 Make start-stop-daemon optional
 + JETTY-997 Remove jpackage-utils dependency on rpm install
 + JETTY-1000 Avoided needless 1.5 dependency
 + JETTY-1002 cometd-api to 1.0.beta8
 + JETTY-1003 java.lang.IllegalArgumentException: timeout can't be negative
 + JETTY-1004 CERT VU#402580 Canonical path handling includes ? in path segment
 + JETTY-1006 Resume meta connect on all XD messages

jetty-7.0.0.M1 - 22 April 2009
 + 271258 FORM Authentication dispatch handling avoids caching
 + 271536 Add support to IO for quietly closing Readers / Writers
 + 273011 JETTY-980 JETTY-992 Security / Directory Listing XSS present
 + 273101 Fix DefaultServletTest XSS test case
 + 273153 Test for Nested references in DispatchServlet
 + JETTY-695 Handler dump
 + JETTY-983 DefaultServlet generates accept-ranges for cached/gzip content
 + Initial support for LoginService.logout
 + Removed HTTPConnection specifics from connection dispatching
 + Reworked authentication for deferred authentication
 + Reworked JMX for new layout

jetty-6.1.16 - 01 April 2009
 + JETTY-702 Create "jetty-tasks.xml" for the Ant plugin
 + JETTY-899 Standardize location for configuration files which go into etc
 + JETTY-936 Allow dispatch to welcome files that are servlets
 + JETTY-944 Lazy messages don't prevent long polls waiting
 + JETTY-946 Redeploys with maven jetty plugin of webapps with overlays don't
   work
 + JETTY-947 Exception stops terracotta session scavenger
 + JETTY-948 ConcurrentModificationException in TerracottaSessionManager
   scavenger
 + JETTY-949 Move cometd source to cometd.org project
 + JETTY-953 SSL keystore file input stream is not being closed directly
 + JETTY-956 SslSelectChannelConnector - password should be the default value
   of keyPassword if not specified
 + JETTY-959 CGI servlet doesn't kill the CGI in case the client disconnects
 + JETTY-964 Typo in Jetty 6.1.15 Manifest - Bundle-RequiredExcutionEnvironment
 + JETTY-972 Move cometd code back from cometd.org project (temporarily)
 + JETTY-973 Deliver same message to a collection of cometd Clients

jetty-7.0.0.M0 - 27 March 2009
 + JETTY-496 Support inetd/xinetd through use of System.inheritedChannel()
 + JETTY-540 Merged 3.0 Public Review changes
 + JETTY-567 Delay in initial TLS Handshake With FireFox 3 beta5 and
   SslSelectChannelConnector
 + JETTY-600 Automated tests of WADI integration + upgrade to WADI 2.0
 + JETTY-691 System.getProperty() calls ... wrap them in doPrivileged
 + JETTY-713 Expose additional AbstractConnector methods via MBean
 + JETTY-731 Completed DeliverListener for cometd
 + JETTY-748 RandomAccessFileBuffer for hadoop optimization
 + JETTY-749 Improved ArrayQueue
 + JETTY-765 ensure stop mojo works for all execution phases
 + JETTY-774 Improved caching of mime types with charsets
 + JETTY-775 AbstractSessionTest remove timing related test
 + JETTY-778 handle granular windows timer in lifecycle test
 + JETTY-779 Fixed line feed in request log
 + JETTY-781 Add "mvn jetty:deploy-war" for deploying a pre-assembled war
 + JETTY-782 Implement interval advice for BayeuxClient
 + JETTY-783 Update jetty self-signed certificate
 + JETTY-784 TerracottaSessionManager leaks sessions scavenged in other nodes
 + JETTY-786 Allow DataSourceUserRealm to create tables
 + JETTY-787 Handle MSIE7 mixed encoding
 + JETTY-788 Fix jotm for scoped jndi naming
 + JETTY-790 WaitingContinuations can change mutex if not pending
 + JETTY-792 TerracottaSessionManager does not unlock new session with
   requested id
 + JETTY-793 Fixed DataCache millisecond rounding
 + JETTY-794 WADI integration tests fail intermittently.
 + JETTY-795 NullPointerException in SocketConnector.java
 + JETTY-801 Bring back 2 arg EnvEntry constructor
 + JETTY-802 Modify the default error pages to make association with Jetty
   clearer
 + JETTY-804 HttpClient timeout does not always work
 + JETTY-805 Fix jetty-jaas.xml for new UserRealm package
 + JETTY-806 Timeout related Deadlocks in HTTP Client
 + JETTY-807 HttpTester to handle charsets
 + JETTY-808 cometd client demo run.sh
 + JETTY-809 Need a way to customize WEB-INF/lib file extensions that are added
   to the classpath
 + JETTY-811 Allow configuration of system properties for the maven plugin
   using a file
 + JETTY-813 Simplify NCSARequestLog.java
 + JETTY-814 Add org.eclipse.jetty.client.Address.toString()
 + JETTY-816 Implement reconnect on java bayeux client
 + JETTY-817 Aborted SSL connections may cause jetty to hang with full cpu
 + JETTY-818 Support javax.servlet.request.ssl_session_id
 + JETTY-821 Allow lazy loading of persistent sessions
 + JETTY-822 Commit when autocommit=true causes error with mysql
 + JETTY-823 Extend start.config profiles
 + JETTY-824 Access to inbound byte statistics
 + JETTY-825 URL decoding of spaces (+) fails for encoding not utf8
 + JETTY-830 Add ability to reserve connections on http client
 + JETTY-831 Add ability to stop java bayeux client
 + JETTY-832 More UrlDecoded handling in relation to JETTY-825
 + JETTY-834 Configure DTD does not allow <Map> children
 + JETTY-837 Response headers set via filter are ignored for static resources
 + JETTY-840 add default mime types to *.htc and *.pps
 + JETTY-841 Duplicate messages when sending private message to yourself with
   cometd chat demo
 + JETTY-842 NPE in jetty client when no path component
 + JETTY-843 META-INF/MANIFEST.MF is not present in unpacked webapp
 + JETTY-844 Replace reflection with direct invocation in Slf4jLog
 + JETTY-848 Temporary folder not fully cleanup after stop (via Sweeper)
 + JETTY-854 JNDI scope does not work with applications in a .war
 + JETTY-859 MultiPartFilter ignores the query string parameters
 + JETTY-861 switched buffer pools to ThreadLocal implementation
 + JETTY-862 EncodedHttpURI ignores given encoding in constructor
 + JETTY-866 jetty-client test case fix
 + JETTY-869 NCSARequestLog locale config
 + JETTY-870 NullPointerException in Response when performing redirect to wrong
   relative URL
 + JETTY-871 jetty-client expires() NPE race condition fixed
 + JETTY-876 Added new BlockingArrayQueue and new QueuedThreadPool
 + JETTY-890 merge jaspi branch to trunk
 + JETTY-894 Add android .apk to mime types
 + JETTY-897 Remove swing dependency in GzipFilter
 + JETTY-898 Allow jetty debs to start with custom java args provided by users
 + JETTY-899 Standardize location and build process for configuration files
   which go into etc
 + JETTY-909 Update useragents cache
 + JETTY-917 Change for JETTY-811 breaks systemProperties config parameter in
   maven-jetty-plugin
 + JETTY-922 Fixed NPE on getRemoteHost when socket closed
 + JETTY-923 Client supports attributes
 + JETTY-926 default location for generatedClasses of jspc plugin is incorrect
 + JETTY-938 Deadlock in the TerracottaSessionManager
 + JETTY-939 NPE in AbstractConfiguration.callPreDestroyCallbacks
 + JETTY-946 Redeploys with maven jetty plugin of webapps with overlays don't
   work
 + JETTY-950 Fix double-printing of request URI in request log
 + JETTY-953 SSL keystore file input stream is not being closed directly
 + JETTY-956 SslSelectChannelConnector - password should be the default value
   of keyPassword if not specified
 + moved to org.eclipse packages
 + simplified HandlerContainer API

jetty-6.1.15 - 04 March 2009
 + JETTY-923 BayeuxClient uses message pools to reduce memory footprint
 + JETTY-924 Improved BayeuxClient disconnect handling
 + JETTY-925 Lazy bayeux messages
 + JETTY-926 default location for generatedClasses of jspc plugin is incorrect
 + JETTY-931 Fix issue with jetty-rewrite.xml
 + JETTY-934 fixed stop/start of Bayeux Client
 + JETTY-938 Deadlock in the TerracottaSessionManager
 + JETTY-939 NPE in AbstractConfiguration.callPreDestroyCallbacks

jetty-6.1.15 - 02 March 2009
 + JETTY-923 BayeuxClient uses message pools to reduce memory footprint
 + JETTY-924 Improved BayeuxClient disconnect handling
 + JETTY-925 Lazy bayeux messages
 + JETTY-926 default location for generatedClasses of jspc plugin is incorrect

jetty-6.1.15.rc4 - 19 February 2009
 + JETTY-496 Support inetd/xinetd through use of System.inheritedChannel()
 + JETTY-713 Expose additional AbstractConnector methods via MBean
 + JETTY-749 Improved ack extension
 + JETTY-802 Modify the default error pages to make association with Jetty
   clearer
 + JETTY-811 Allow configuration of system properties for the maven plugin
   using a file
 + JETTY-815 Add comet support to jQuery javascript library
 + JETTY-840 add default mime types to *.htc and *.pps
 + JETTY-848 Temporary folder not fully cleanup after stop (via Sweeper)
 + JETTY-869 NCSARequestLog locale config
 + JETTY-870 NullPointerException in Response when performing redirect to wrong
   relative URL
 + JETTY-872 Handshake handler calls wrong extension callback
 + JETTY-878 Removed printStackTrace from WaitingContinuation
 + JETTY-879 Support extra properties in jQuery comet implementation
 + JETTY-882 ChannelBayeuxListener called too many times
 + JETTY-884 Use hashcode for threadpool ID
 + JETTY-887 Split configuration and handshaking in jquery comet
 + JETTY-888 Fix abort in case of multiple outstanding connections
 + JETTY-894 Add android .apk to mime types
 + JETTY-898 Allow jetty debs to start with custom java args provided by users
 + JETTY-909 Update useragents cache

jetty-6.1.15.rc3 - 28 January 2009
 + JETTY-691 System.getProperty() calls ... wrap them in doPrivileged
 + JETTY-844 Replace reflection with direct invocation in Slf4jLog
 + JETTY-861 switched buffer pools to ThreadLocal implementation
 + JETTY-866 jetty-client test case fix

jetty-6.1.15.rc2 - 23 January 2009
 + JETTY-567 Delay in initial TLS Handshake With FireFox 3 beta5 and
   SslSelectChannelConnector
 + adjustment to jetty-client assembly packaging

jetty-6.1.15.pre0 - 20 January 2009
 + JETTY-600 Automated tests of WADI integration + upgrade to WADI 2.0
 + JETTY-749 Reliable message delivery
 + JETTY-781 Add "mvn jetty:deploy-war" for deploying a pre-assembled war
 + JETTY-794 WADI integration tests fail intermittently.
 + JETTY-795 NullPointerException in SocketConnector.java
 + JETTY-798 Jboss session manager incompatible with LifeCycle.Listener
 + JETTY-801 Bring back 2 arg EnvEntry constructor
 + JETTY-802 Modify the default error pages to make association with Jetty very
   clear
 + JETTY-804 HttpClient timeout does not always work
 + JETTY-806 Timeout related Deadlocks in HTTP Client
 + JETTY-807 HttpTester to handle charsets
 + JETTY-808 cometd client demo run.sh
 + JETTY-809 Need a way to customize WEB-INF/lib file extensions that are added
   to the classpath
 + JETTY-814 Add org.eclipse.jetty.client.Address.toString()
 + JETTY-816 Implement reconnect on java bayeux client
 + JETTY-817 Aborted SSL connections may cause jetty to hang with full cpu
 + JETTY-819 Jetty Plus no more jre 1.4
 + JETTY-821 Allow lazy loading of persistent sessions
 + JETTY-824 Access to inbound byte statistics
 + JETTY-825 URL decoding of spaces (+) fails for encoding not utf8
 + JETTY-827 Externalize servlet api
 + JETTY-830 Add ability to reserve connections on http client
 + JETTY-831 Add ability to stop java bayeux client
 + JETTY-832 More UrlDecoded handling in relation to JETTY-825
 + JETTY-833 Update debian and rpm packages for new jsp-2.1-glassfish jars and
   servlet-api jar
 + JETTY-834 Configure DTD does not allow <Map> children
 + JETTY-837 Response headers set via filter are ignored for static resources
 + JETTY-841 Duplicate messages when sending private message to yourself with
   cometd chat demo
 + JETTY-842 NPE in jetty client when no path component
 + JETTY-843 META-INF/MANIFEST.MF is not present in unpacked webapp
 + JETTY-852 Ensure handshake and connect retried on failure for jquery-cometd
 + JETTY-854 JNDI scope does not work with applications in a .war
 + JETTY-855 jetty-client uber assembly support
 + JETTY-858 ContentExchange provides bytes
 + JETTY-859 MultiPartFilter ignores the query string parameters
 + JETTY-862 EncodedHttpURI ignores given encoding in constructor

jetty-6.1.14 - 14 November 2008
 + JETTY-630 jetty6-plus rpm is missing the jetty6-plus jar
 + JETTY-748 Reduced flushing of large content
 + JETTY-765 ensure stop mojo works for all execution phases
 + JETTY-777 include util5 on the jetty debs
 + JETTY-778 handle granular windows timer in lifecycle test
 + JETTY-779 Fixed line feed in request log
 + JETTY-782 Implement interval advice for BayeuxClient
 + JETTY-783 Update jetty self-signed certificate
 + JETTY-784 TerracottaSessionManager leaks sessions scavenged in other nodes
 + JETTY-787 Handle MSIE7 mixed encoding
 + JETTY-788 Fix jotm for new scoped jndi
 + JETTY-790 WaitingContinuations can change mutex if not pending
 + JETTY-791 Ensure jdk1.4 compatibility for jetty-6
 + JETTY-792 TerracottaSessionManager does not unlock new session with
   requested id
 + JETTY-793 Fixed DataCache millisecond rounding

jetty-6.1.12 - 04 November 2008
 + JETTY-731 Completed DeliverListener for cometd
 + JETTY-772 Increased default threadpool size to 250
 + JETTY-774 Cached text/json content type
 + JETTY-775 fix port of openspaces to jetty-6

jetty-7.0.0.pre5 - 30 October 2008
 + JETTY-766 Fix npe
 + JETTY-767 Fixed SSL Client no progress handshake bug
 + JETTY-768 Remove EnvEntry overloaded constructors
 + JETTY-769 jquery example error
 + JETTY-771 Ensure NamingEntryUtil is jdk1.4 compliant
 + JETTY-772 Increased default threadpool size to 250

jetty-6.1.12.rc5 - 30 October 2008
 + JETTY-703 maxStopTimeMs added to QueuedThreadPool
 + JETTY-762 improved QueuedThreadPool idle death handling
 + JETTY-763 Fixed AJP13 constructor
 + JETTY-766 Ensure SystemProperties set early on jetty-maven-plugin
 + JETTY-767 Fixed SSL Client no progress handshake bug
 + JETTY-768 Remove EnvEntry overloaded constructors
 + JETTY-771 Ensure NamingEntryUtil jdk1.4 compliant

jetty-7.0.0.pre4 - 28 October 2008
 + JETTY-241 Support for web application overlays in rapid application
   development (jetty:run)
 + JETTY-319 improved passing of exception when webapp unavailable
 + JETTY-331 SecureRandom hangs on systems with low entropy (connectors slow to
   start)
 + JETTY-591 No server classes for jetty-web.xml
 + JETTY-604 AbstractSession.setSessionURL
 + JETTY-670 $JETTY_HOME/bin/jetty.sh not worked in Solaris, because of
   /usr/bin/which has no error-code
 + JETTY-676 ResourceHandler doesn't support HTTP HEAD requests
 + JETTY-677 GWT serialization issue
 + JETTY-680 Can't configure the ResourceCollection with maven
 + JETTY-681 JETTY-692 MultiPartFilter is slow for file uploads
 + JETTY-682 Added listeners and queue methods to cometd
 + JETTY-686 LifeCycle.Listener
 + JETTY-687 Issue with servlet-mapping in dynamic servlet invoker
 + JETTY-688 Cookie causes NumberFormatException
 + JETTY-689 processing of non-servlet related annotations
 + JETTY-690 Updated XBean dependencies to XBean version 3.4.3 and Spring
   2.0.5.
 + JETTY-696 jetty.sh restart not working
 + JETTY-698 org.eclipse.resource.JarResource.extract does not close
   JarInputStream jin
 + JETTY-699 Optimized cometd sending of 1 message to many many clients
 + JETTY-700 unit test for unread request data
 + JETTY-703 maxStopTimeMs added to QueuedThreadPool
 + JETTY-708 allow 3 scopes for jndi resources: jvm, server or webapp
 + JETTY-709 Jetty plugin's WebAppConfig configured properties gets overridden
   by AbstractJettyRunMojo even when already set
 + JETTY-710 Worked around poor implementation of File.toURL()
 + JETTY-711 DataSourceUserRealm implementation
 + JETTY-712 HttpClient does not handle request complete after response
   complete
 + JETTY-715 AJP Key size as Integer
 + JETTY-716 Fixed NPE on empty cometd message
 + JETTY-718 during ssl unwrap, return true if some bytes were read, even if
   underflow
 + JETTY-720 fix HttpExchange.waitForStatus
 + JETTY-721 Support wildcard in VirtualHosts configuration
 + JETTY-723 jetty.sh does not check if TMP already is set
 + JETTY-724 better handle EBCDIC default JVM encoding
 + JETTY-728 Improve Terracotta integration and performances
 + JETTY-730 Set SAX parse features to defaults
 + JETTY-731 DeliverListener for cometd
 + JETTY-732 Case Sensitive Basic Authentication Response Header
   Implementations
 + JETTY-733 Expose ssl connectors with xbean
 + JETTY-735 Wrong default jndi name on DataSourceUserRealm
 + JETTY-736 Client Specific cometd advice
 + JETTY-737 refactored jetty.jar into jetty, xml, security, ssl, webapp and
   deploy jars
 + JETTY-738 If jetty.sh finds a pid file is does not check to see if a process
   with that pid is still running
 + JETTY-739 Race in QueuedThreadPool
 + JETTY-741 HttpClient connects slowly due to reverse address lookup by
   InetAddress.getHostName()
 + JETTY-742 Private messages in cometd chat demo
 + JETTY-747 Handle HttpClient exceptions better
 + JETTY-755 Optimized HttpParser and buffers for few busy connections
 + JETTY-757 Unhide JAAS classes
 + JETTY-758 Update JSP to glassfish tag SJSAS-9_1_1-B51-18_Sept_2008
 + JETTY-759 Fixed JSON small negative real numbers
 + JETTY-760 Handle wildcard VirtualHost and normalize hostname in
   ContextHandlerCollection
 + JETTY-762 improved QueuedThreadPool idle death handling
 + JETTY-763 Fixed AJP13 constructor
 + JETTY-766 Ensure SystemProperties set early on jetty-maven-plugin

jetty-6.1.12.rc4 - 21 October 2008
 + JETTY-319 improved passing of exception when webapp unavailable
 + JETTY-729 Backport Terracotta integration to Jetty6.1 branch
 + JETTY-744 Backport of JETTY-741: HttpClient connects slowly due to reverse
   address lookup by InetAddress.getHostName()
 + JETTY-747 Handle exceptions better in HttpClient
 + JETTY-755 Optimized HttpParser and buffers for few busy connections
 + JETTY-758 Update JSP 2.1 to glassfish tag SJSAS-9_1_1-B51-18_Sept_2008
 + JETTY-759 Fixed JSON small negative real numbers
 + JETTY-760 Handle wildcard VirtualHost and normalize hostname in
   ContextHandlerCollection

jetty-6.1.12.rc3 - 10 October 2008
 + JETTY-241 Support for web application overlays in rapid application
   development (jetty:run)
 + JETTY-686 LifeCycle.Listener
 + JETTY-715 AJP key size
 + JETTY-716 NPE for empty cometd message
 + JETTY-718 during ssl unwrap, return true if some bytes were read, even if
   underflow
 + JETTY-720 fix HttpExchange.waitForStatus
 + JETTY-721 Support wildcard in VirtualHosts configuration
 + JETTY-722 jndi related threadlocal not cleared after deploying webapp
 + JETTY-723 jetty.sh does not check if TMP already is set
 + JETTY-725 port JETTY-708 (jndi scoping) to jetty-6
 + JETTY-730 set SAX parser features to defaults
 + JETTY-731 DeliverListener for cometd
 + JETTY-732 Case Sensitive Basic Authentication Response Header
   Implementations
 + JETTY-736 Client Specific cometd advice
 + JETTY-738 If jetty.sh finds a pid file is does not check to see if a process
   with that pid is still running
 + JETTY-739 Race in QueuedThreadPool
 + JETTY-742 Private messages in cometd chat demo

jetty-6.1.12rc2 - 12 September 2008
 + JETTY-282 Support manually-triggered reloading
 + JETTY-331 SecureRandom hangs on systems with low entropy (connectors slow to
   startup)
 + JETTY-591 No server classes for jetty-web.xml
 + JETTY-670 $JETTY_HOME/bin/jetty.sh not worked in Solaris, because of
   /usr/bin/which has no error-code
 + JETTY-671 Configure DTD does not allow <Property> children
 + JETTY-672 Utf8StringBuffer doesn't properly handle null characters (char
   with byte value 0)
 + JETTY-676 ResourceHandler doesn't support HTTP HEAD requests
 + JETTY-677 GWT serialization issue
 + JETTY-680 Can't configure the ResourceCollection with maven
 + JETTY-681 JETTY-692 MultiPartFilter is slow for file uploads
 + JETTY-682 Added listeners and queue methods to cometd
 + JETTY-683 ResourceCollection works for jsp files but does not work for
   static resources under DefaultServlet
 + JETTY-687 Issue with servlet-mapping in dynamic servlet invoker
 + JETTY-688 Cookie causes NumberFormatException
 + JETTY-696 ./jetty.sh restart not working
 + JETTY-698 org.eclipse.resource.JarResource.extract does not close
   JarInputStream jin
 + JETTY-699 Optimize cometd sending of 1 message to many many clients
 + JETTY-709 Jetty plugin's WebAppConfig configured properties gets overridden
   by AbstractJettyRunMojo even when already set
 + JETTY-710 Worked around poor implementation of File.toURL()
 + JETTY-712 HttpClient does not handle request complete after response
   complete

jetty-7.0.0pre3 - 06 August 2008
 + JETTY-30 Externalize servlet-api to own project
 + JETTY-182 Support setting explicit system classpath for jasper
   Jsr199JavaCompiler
 + JETTY-319 Get unavailable exception and added startWithUnavailable option
 + JETTY-381 JETTY-622 Multiple Web Application Source Directory
 + JETTY-442 Accessors for mimeType on ResourceHandler
 + JETTY-502 forward of an include should hide include attributes
 + JETTY-562 RewriteHandler support for virtual hosts
 + JETTY-563 JETTY-482 OpenRemoteServiceServlet for GWT1.5M2+
 + JETTY-564 Consider optionally importing org.apache.jasper.servlet
 + JETTY-571 SelectChannelConnector throws Exception on close on Windows
 + JETTY-608 Suspend/Resume/Complete request listeners
 + JETTY-621 Improved LazyList javadoc
 + JETTY-626 Null protect reading the dtd resource from classloader
 + JETTY-628 Rewrite rule for rewriting scheme
 + JETTY-629 Don't hold timeout lock during expiry call.
 + JETTY-632 OSGi tags for Jetty client
 + JETTY-633 Default form encoding 8859_1 rather than utf-8
 + JETTY-635 Correctly merge request parameters when doing forward
 + JETTY-636 Separate lifeycle of jsp build
 + JETTY-637 empty date headers throw IllegalArgumentException
 + JETTY-641 JDBC Realm purge cache problem
 + JETTY-642 NPE in LdapLoginModule
 + JETTY-644 LdapLoginModule uses proper filters when searching
 + JETTY-645 Do not provide jetty-util to the webapps
 + JETTY-646 Should set Cache-Control header when sending errors to avoid
   caching
 + JETTY-647 suspended POSTs with binary data do too many resumes
 + JETTY-650 Parse "*" URI for HTTP OPTIONS request
 + JETTY-651 Release resources during destroy
 + JETTY-653 Upgrade jta api specs to more recent version
 + JETTY-654 Allow Cometd Bayeux object to be JMX manageable
 + JETTY-655 Support parsing application/x-www-form-urlencoded parameters via
   http PUT
 + JETTY-656 HttpClient defaults to async mode
 + JETTY-659 ContentExchange and missing headers in HttpClient
 + JETTY-663 AbstractDatabaseLoginModule handle not found UserInfo and userName
 + JETTY-665 Support merging class directories
 + JETTY-666 scanTargetPatterns override the values already being set by
   scanTarget
 + JETTY-667 HttpClient handles chunked content
 + JETTY-669 Http methods other than GET and POST should not have error page
   content
 + JETTY-671 Configure DTD does not allow <Property> children
 + JETTY-672 Utf8StringBuffer doesn't properly handle null characters (char
   with byte value 0)
 + JETTY-675 ServletContext.getRealPath("") returns null instead of returning
   the root dir of the webapp
 + Upgrade jsp 2.1 to SJSAS-9_1_02-B04-11_Apr_2008

jetty-6.1.12rc1 - 01 August 2008
 + JETTY-319 Get unavailable exception and added startWithUnavailable option
 + JETTY-381 JETTY-622 Multiple Web Application Source Directory
 + JETTY-442 Accessors for mimeType on ResourceHandler
 + JETTY-502 forward of an include should hide include attributes
 + JETTY-562 RewriteHandler support for virtual hosts
 + JETTY-563 GWT OpenRemoteServiceServlet GWT1.5M2+
 + JETTY-564 Consider optionally importing org.apache.jasper.servlet
 + JETTY-571 SelectChannelConnector throws Exception on close on Windows
 + JETTY-596 Proxy authorization support in HttpClient
 + JETTY-599 handle buffers consistently handle invalid index for poke
 + JETTY-603 Handle IPv6 in HttpURI
 + JETTY-605 Added optional threadpool to BayeuxService
 + JETTY-606 better writeTo impl for BIO
 + JETTY-607 Add GigaSpaces session clustering
 + JETTY-610 jetty.class.path not being interpreted
 + JETTY-613 website module now generates site-component for jetty-site
 + JETTY-614 scanner allocated hashmap on every scan
 + JETTY-623 ServletContext.getServerInfo() non compliant
 + JETTY-626 Null protect reading the dtd resource from classloader
 + JETTY-628 Rewrite rule for rewriting scheme
 + JETTY-629 Don't hold timeout lock during expiry call.
 + JETTY-632 OSGi tags for Jetty client
 + JETTY-633 Default form encoding 8859_1 rather than utf-8
 + JETTY-635 Correctly merge request parameters when doing forward
 + JETTY-637 empty date headers throw IllegalArgumentException
 + JETTY-641 JDBC Realm purge cache problem
 + JETTY-642 NPE in LdapLoginModule
 + JETTY-644 LdapLoginModule uses proper filters when searching
 + JETTY-646 Should set Cache-Control header when sending errors to avoid
   caching
 + JETTY-647 suspended POSTs with binary data do too many resumes
 + JETTY-650 Parse "*" URI for HTTP OPTIONS request
 + JETTY-651 Release resources during destroy
 + JETTY-654 Allow Cometd Bayeux object to be JMX manageable
 + JETTY-655 Support parsing application/x-www-form-urlencoded parameters via
   http PUT
 + JETTY-656 HttpClient defaults to async mode
 + JETTY-657 Backport jetty-7 sslengine
 + JETTY-658 backport latest HttpClient from jetty-7 to jetty-6
 + JETTY-659 ContentExchange and missing headers in HttpClient
 + JETTY-660 Backported QoSFilter
 + JETTY-663 AbstractDatabaseLoginModule handle not found UserInfo and userName
 + JETTY-665 Support merging class directories
 + JETTY-666 scanTargetPatterns override the values already being set by
   scanTarget
 + JETTY-667 HttpClient handles chunked content
 + JETTY-669 Http methods other than GET and POST should not have error page
   content
 + Upgrade jsp 2.1 to SJSAS-9_1_02-B04-11_Apr_2008

jetty-7.0.0pre2 - 30 June 2008
 + JETTY-336 413 error for header buffer full
 + JETTY-425 race in stopping SelectManager
 + JETTY-568 Avoid freeing DirectBuffers. New locking NIO ResourceCache.
 + JETTY-569 Stats for suspending requests
 + JETTY-572 Unique cometd client ID
 + JETTY-576 servlet dtds and xsds not being loaded locally
 + JETTY-578 OSGI Bundle-RequiredExcutionEnvironment set to J2SE-1.5
 + JETTY-579 OSGI resolved management and servlet.resources import error
 + JETTY-580 Fixed SSL shutdown
 + JETTY-581 ContextPath constructor
 + JETTY-582 final ISO_8859_1
 + JETTY-584 handle null contextPath
 + JETTY-587 persist sessions to database
 + JETTY-588 handle Retry in ServletException
 + JETTY-589 Added Statistics Servlet
 + JETTY-590 Digest auth domain for root context
 + JETTY-592 expired timeout callback without synchronization
 + JETTY-595 SessionHandler only deals with base request session
 + JETTY-596 proxy support in HttpClient
 + JETTY-598 Added more reliable cometd message flush option
 + JETTY-599 handle buffers consistently handle invalid index for poke
 + JETTY-603 Handle IPv6 in HttpURI
 + JETTY-605 Added optional threadpool to BayeuxService
 + JETTY-606 better writeTo impl for BIO
 + JETTY-607 Add GigaSpaces session clustering
 + JETTY-609 jetty-client improvements for http conversations
 + JETTY-610 jetty.class.path not being interpreted
 + JETTY-611 make general purpose jar scanning mechanism
 + JETTY-612 scan for web.xml fragments
 + JETTY-613 various distribution related changes
 + JETTY-614 scanner allocates hashmap on every iteration
 + JETTY-615 Replaced CDDL servlet.jar with Apache-2.0 licensed version
 + JETTY-623 ServletContext.getServerInfo() non compliant

jetty-6.1.11 - 06 June 2008
 + JETTY-336 413 error for full header buffer
 + JETTY-425 race in stopping SelectManager
 + JETTY-580 Fixed SSL shutdown
 + JETTY-581 ContextPath constructor
 + JETTY-582 final ISO_8859_1
 + JETTY-584 handle null contextPath
 + JETTY-588 handle Retry in ServletException
 + JETTY-590 Digest auth domain for root context
 + JETTY-592 expired timeout callback without synchronization
 + JETTY-595 SessionHandler only deals with base request session
 + JETTY-596 Proxy support in HttpClient
 + JETTY-598 Added more reliable cometd message flush option

jetty-6.1.10 - 20 May 2008
 + JETTY-440 allow file name patterns for jsp compilation for jspc plugin
 + JETTY-529 CNFE when deserializing Array from session resolved
 + JETTY-537 JSON handles Locales
 + JETTY-547 Shutdown SocketEndpoint output before close
 + JETTY-550 Reading 0 bytes corrupts ServletInputStream
 + JETTY-551 Upgraded to Wadi 2.0-M10
 + JETTY-556 Encode all URI fragments
 + JETTY-557 Allow ServletContext.setAttribute before start
 + JETTY-558 optional handling of X-Forwarded-For/Host/Server
 + JETTY-566 allow for non-blocking behavior in jetty maven plugin
 + JETTY-572 unique cometd client ID
 + JETTY-579 osgi fixes with management and servlet resources
 + Use QueuedThreadPool as default

jetty-7.0.0pre1 - 03 May 2008
 + JETTY-440 allow file name patterns for jsp compilation for jspc plugin
 + JETTY-529 CNFE when deserializing Array from session resolved
 + JETTY-558 optional handling of X-Forwarded-For/Host/Server
 + JETTY-559 ignore unsupported shutdownOutput
 + JETTY-566 allow for non-blocking behavior in jetty maven plugin
 + address osgi bundling issue relating to build resources
 + Allow annotations example to be built regularly, copy to contexts-available
 + Improved suspend examples
 + Make annotations example consistent with servlet 3.0
 + Refactor JNDI impl to simplify

jetty-7.0.0pre0 - 21 April 2008
 + JETTY-282 Support manually-triggered reloading by maven plugin
 + JETTY-341 100-Continues sent only after getInputStream called.
 + JETTY-386 backout fix and replaced with
   ContextHandler.setCompactPath(boolean)
 + JETTY-399 update OpenRemoteServiceServlet to gwt 1.4
 + JETTY-467 allow URL rewriting to be disabled.
 + JETTY-468 unique holder names for addServletWithMapping
 + JETTY-471 LDAP JAAS Realm
 + JETTY-474 Fixed case sensitivity issue with HttpFields
 + JETTY-475 AJP connector in RPMs
 + JETTY-486 Improved jetty.sh script
 + JETTY-487 Handle empty chunked request
 + JETTY-494 Client side session replication
 + JETTY-519 HttpClient does not recycle closed connection.
 + JETTY-522 Add build profile for macos for setuid
 + JETTY-523 Default servlet uses ServletContext.getResource
 + JETTY-524 Don't synchronize session event listener calls
 + JETTY-525 Fixed decoding for long strings
 + JETTY-526 Fixed MMBean fields on JMX MBeans
 + JETTY-528 Factor our cookie parsing to CookieCutter
 + JETTY-530 Improved JMX MBeanContainer lifecycle
 + JETTY-531 Optional expires on MovedContextHandler
 + JETTY-532 MBean properties for QueuedThreadPool
 + JETTY-535 Fixed Bayeux server side client memory leak
 + JETTY-537 JSON handles Locales
 + JETTY-538 test harness fix for windows
 + JETTY-540 Servlet-3.0 & java5 support (work in progress)
 + JETTY-543 Atomic batch get and put of files.
 + JETTY-545 Rewrite handler
 + JETTY-546 Webapp runner. All in one jar to run a webapps
 + JETTY-547 Shutdown SocketEndpoint output before close
 + JETTY-550 Reading 0 bytes corrupts ServletInputStream
 + JETTY-551 Wadi 2.0-M10
 + JETTY-553 Fixed customize override
 + JETTY-556 Encode all URI fragments
 + JETTY-557 Allow ServletContext.setAttribute before start
 + JETTY-560 Allow decoupling of jndi names in web.xml
 + Added option to dispatch to suspended requests.
 + BayeuxClient use a single connection for polling
 + Delay 100 continues until getInputStream
 + Ensure Jotm tx mgr can be found in jetty-env.xml
 + HttpClient supports pipelined request
 + Jetty-6.1.8 Changes
 + Make javax.servlet.jsp optional osgi import for jetty module
 + QueuedThreadPool default
 + Refactor of Continuation towards servlet 3.0 proposal
 + Renamed modules management and naming to jmx and jndi.
 + RetryRequest exception now extends ThreadDeath

jetty-6.1.9 - 26 March 2008
 + JETTY-399 update OpenRemoteServiceServlet to gwt 1.4
 + JETTY-471 LDAP JAAS Realm
 + JETTY-475 AJP connector in RPMs
 + JETTY-482 update to JETTY-399
 + JETTY-519 HttpClient does not recycle closed connection.
 + JETTY-522 Add build profile for macos for setuid
 + JETTY-525 Fixed decoding for long strings
 + JETTY-526 Fixed MMBean fields on JMX MBeans
 + JETTY-532 MBean properties for QueuedThreadPool
 + JETTY-535 Fixed Bayeux server side client memory leak
 + JETTY-538 test harness fix for windows
 + JETTY-541 Cometd per client timeouts
 + Ensure Jotm tx mgr can be found in jetty-env.xml
 + Make javax.servlet.jsp optional osgi import for jetty module

jetty-6.1.8 - 28 February 2008
 + JETTY-350 log ssl errors on SslSocketConnector
 + JETTY-417 JETTY_LOGS environment variable not queried by jetty.sh
 + JETTY-433 ContextDeployer constructor fails unnecessarily when using a
   security manager if jetty.home not set
 + JETTY-434 ContextDeployer scanning of sub-directories should be optional
 + JETTY-481 Handle empty Bayeux response
 + JETTY-489 Improve doco on the jetty.port property for plugin
 + JETTY-490 Fixed JSONEnumConvertor
 + JETTY-491 opendocument mime types
 + JETTY-492 Null pointer in HashSSORealm
 + JETTY-493 JSON handles BigDecimals
 + JETTY-498 Improved cookie parsing
 + JETTY-507 Fixed encoding from JETTY-388 and test case
 + JETTY-508 Extensible cometd handlers
 + JETTY-509 Fixed JSONP transport for changing callback names
 + JETTY-511 jetty.sh mishandled JETTY_HOME when launched from a relative path
 + JETTY-512 add slf4j as optional to manifest
 + JETTY-513 Terracotta session replication does not work when the initial page
   on each server does not set any attributes
 + JETTY-515 Timer is missing scavenging Task in HashSessionManager
 + Add "mvn jetty:stop"
 + Added BayeuxService
 + Added JSON.Convertor and non static JSON instances
 + Added QueuedThreadPool
 + add removeHandler(Handler) method to HandlerContainer interface
 + AJP handles bad mod_jk methods
 + Allow code ranges on ErrorPageErrorHandler
 + allow sessions to be periodically persisted to disk
 + Cookie support in BayeuxClient
 + Fixed JSON negative numbers
 + further Optimizations and improvements of Cometd
 + grizzly fixed for posts
 + Improved Bayeux API
 + Improved Cometd timeout handling
 + JSON unquotes /
 + Long cache for JSON
 + Optimizations and improvements of Cometd, more pooled objects
 + Optimized QuotedStringTokenizer.quote()
 + Remove duplicate commons-logging jars and include sslengine in jboss sar

jetty-6.1.7 - 22 December 2007
 + JETTY-386 CERT-553235 backout fix and replaced with
   ContextHandler.setCompactPath(boolean)
 + JETTY-467 allow URL rewriting to be disabled.
 + JETTY-468 unique holder names for addServletWithMapping
 + JETTY-474 Fixed case sensitivity issue with HttpFields
 + JETTY-486 Improved jetty.sh script
 + JETTY-487 Handle empty chunked request
 + Add "mvn jetty:stop"
 + Added BayeuxService
 + Added JSON.Convertor and non static JSON instances
 + allow sessions to be periodically persisted to disk
 + Cookie support in BayeuxClient
 + grizzly fixed for posts
 + jetty-6.1 branch created from 6.1.6 and r593 of jetty-contrib trunk
 + Optimizations and improvements of Cometd, more pooled objects
 + Update java5 patch

jetty-6.1.6 - 18 November 2007
 + JETTY-455 Optional cometd id
 + JETTY-459 Unable to deploy from Eclipse into the root context
 + JETTY-461 fixed cometd unknown channel
 + JETTY-464 typo in ErrorHandler
 + JETTY-465 System.exit() in constructor exception for MultiPartOutputStream
 + rudimentary debian packaging
 + updated grizzly connector to 1.6.1

jetty-6.1.6rc1 - 05 November 2007
 + JETTY-388 Handle utf-16 and other multibyte non-utf-8 form content.
 + JETTY-409 String params that denote files changed to File
 + JETTY-438 handle trailing . in vhosts
 + JETTY-439 Fixed 100 continues clash with Connection:close
 + JETTY-443 windows bug causes Acceptor thread to die
 + JETTY-445 removed test code
 + JETTY-448 added setReuseAddress on AbstractConnector
 + JETTY-450 Bad request for response sent to server
 + JETTY-451 Concurrent modification of session during invalidate
 + JETTY-452 CERT VU#237888 Dump Servlet - prevent cross site scripting
 + JETTY-453 updated Wadi to 2.0-M7
 + JETTY-454 handle exceptions with themselves as root cause
 + JETTY-456 allow null keystore for osX
 + JETTY-457 AJP certificate chains
 + Added configuration file for capturing stderr and stdout
 + CERT VU#38616 handle single quotes in cookie names.
 + Give bayeux timer name
 + Give Terracotta session scavenger a name
 + Housekeeping on poms
 + Improved JSON parsing from Readers
 + Jetty Eclipse Plugin 1.0.1: force copy of context file on redeploy
 + Moved some impl classes from jsp-api-2.1 to jsp-2.1
 + Updated for dojo 1.0(rc) cometd
 + Upgrade jsp 2.1 to SJSAS-9_1-B58G-FCS-08_Sept_2007

jetty-6.1.6rc0 - 03 October 2007
 + JETTY-259 SystemRoot set for windows CGI
 + JETTY-311 avoid json keywords
 + JETTY-376 allow anything but CRLF in reason string
 + JETTY-398 Allow same WADI Dispatcher to be used across multiple web-app
   contexts
 + JETTY-400 consume CGI stderr
 + JETTY-402 keep HashUserRealm in sync with file
 + JETTY-403 Allow long content length for range requests
 + JETTY-404 WebAppDeployer sometimes deploys duplicate webapp
 + JETTY-405 Default date formate for reqest log
 + JETTY-407 AJP handles unknown content length
 + JETTY-413 Make rolloveroutputstream timer daemon
 + JETTY-422 Allow <Property> values to be null in config files
 + JETTY-423 Ensure javax.servlet.forward parameters are latched on first
   forward
 + JETTY-425 Handle duplicate stop calls better
 + JETTY-430 improved cometd logging
 + JETTY-431 HttpClient soTimeout
 + Add ability to persist sessions with HashSessionManager
 + Added ConcatServlet to combine javascript and css
 + Added jetty.lib system property to start.config
 + Added JPackage RPM support
 + Added JSON.Convertable
 + Adding setUsername,setGroupname to setuid and mavenizing native build
 + Add jetty.host system property
 + AJP13 Fix on chunked post
 + Allow properties files on the XmlConfiguration command line.
 + Allow scan interval to be set after Scanner started
 + Avoid FULL exception in window between blockForOutput and remote close
 + Cached user agents strings in the /org/mortbay/jetty/useragents resource
 + CVE-2007-5615 Added protection for response splitting with bad headers.
 + Ensure session is completed only when leaving context.
 + Fix cached header optimization for extra characters
 + Fix Host header for async client
 + Fix patch for java5 to include cometd module
 + Fix typo in async client onResponsetHeader method name
 + Give deployment file Scanner threads a unique name
 + Make default time format for RequestLog match NCSA default
 + Make mx4j used only if runtime uses jdk<1.5
 + Moved Grizzly to contrib
 + Prevent infinite loop on stopping with temp dir
 + Removal of unneeded dependencies from management, maven-plugin, naming &
   plus poms
 + SetUID option to support setgid
 + Tweak OSGi manifests to remove unneeded imports
 + Updated README, test index.html file and jetty-plus.xml file
 + Update jasper2.1 to tag SJSAS-9_1-B58C-FCS-22_Aug_2007
 + Update terracotta to 2.4.1 and exclude ssl classes
 + Use terracotta repo for build; make jetty a terracotta module
 + UTF-8 for bayeux client

jetty-6.1.5 - 19 July 2007
 + JETTY-392 updated LikeJettyXml example
 + Fixed GzipFilter for dispatchers
 + Fixed reset of reason
 + Upgrade to Jasper 2.1 tag SJSAS-9_1-B50G-BETA3-27_June_2007

jetty-6.1.5rc0 - 15 July 0200
 + JETTY-253 Improved graceful shutdown
 + JETTY-373 Stop all dependent lifecycles
 + JETTY-374 HttpTesters handles large requests/responses
 + JETTY-375 IllegalStateException when committed.
 + JETTY-376 allow spaces in reason string
 + JETTY-377 allow sessions to be wrapped with
   AbstractSesssionManager.SessionIf
 + JETTY-378 handle JVMs with non ISO/UTF default encodings
 + JETTY-380 handle pipelines of more than 4 requests!
 + JETTY-385 EncodeURL for new sessions from dispatch
 + JETTY-386 Allow // in file resources
 + Added GzipFilter and UserAgentFilter
 + Dispatch SslEngine expiry (non atomic)
 + Improved Request log configuration options
 + make jetty plus example webapps use ContextDeployer
 + make OSGi manifests for jetty jars
 + Make SLF4JLog impl public, add mbean descriptors
 + Protect SslSelectChannelConnector from exceptions during close
 + remove call to open connectors in jetty.xml
 + SetUID option to only open connectors before setUID.
 + SPR-3682 - dont hide forward attr in include.
 + update links on website
 + update terracotta configs for tc 2.4 stable1
 + update terracotta session clustering to terracotta 2.4
 + Upgrade to Jasper 2.1 tag SJSAS-9_1-B50G-BETA3-27_June_2007

jetty-6.1.4 - 15 June 2007
 + JETTY-370 ensure idleTimeout<=0 means connections never expire
 + JETTY-371 Fixed chunked HEAD response
 + JETTY-372 make test for cookie caching more rigorous
 + fixed early open() call in NIO connectors

jetty-6.1.4rc1 - 10 June 2007
 + JETTY-310 better exception when no filter file for cometd servlet
 + JETTY-323 handle htaccess without a user realm
 + JETTY-346 add wildcard support to extra scan targets for maven plugin
 + JETTY-355 extensible SslSelectChannelConnector
 + JETTY-357 cleaned up ssl buffering
 + JETTY-360 allow connectors, userRealms to be added from a <jettyConfig> for
   maven plugin
 + JETTY-361 prevent url encoding of dir listings for non-link text
 + JETTY-362 More object locks
 + JETTY-365 make needClientAuth work on SslSelectChannelConnector
 + JETTY-366 JETTY-368 Improved bayeux disconnect
 + async client improvements
 + fixed handling of large streamed files
 + Fixed synchronization conflict SslSelectChannel and SelectChannel
 + moved documentation for jetty and jspc maven plugins to wiki
 + Optional static content cache
 + Work around IBM JVM socket close issue

jetty-6.1.4rc0 - 01 June 2007
 + JETTY-257 fixed comet cross domain
 + JETTY-309 fix applied to sslEngine
 + JETTY-317 rollback inclusion of cometd jar for maven plugin
 + JETTY-318 Prevent meta channels being created
 + JETTY-330 Allow dependencies with scope provided for jspc plugin
 + JETTY-335 SslEngine overflow fix
 + JETTY-337 deprecated get/setCipherSuites and added
   get/setExcludeCipherSuites
 + JETTY-338 protect isMoreInBuffer from destroy
 + JETTY-339 MultiPartFiler deletes temp files on IOException
 + JETTY-340 FormAuthentication works with null response
 + JETTY-344 gready fill in ByteArrayBuffer.readFrom
 + JETTY-345 fixed lost content with blocked NIO.
 + JETTY-347 Fixed type util init
 + JETTY-352 Object locks
 + Add (commented out) jspc precompile to test-webapp
 + Add ability to run cometd webapps to maven plugin
 + Add slf4j-api for upgraded version
 + Allow XmlConfiguration properties to be configured
 + Change scope of fields for Session
 + Delay ssl handshake until after dispatch in sslSocketConnector
 + fixed JSP close handling
 + fixed waiting continuation reset
 + improved date header handling
 + Optional send Date header. Server.setSendDateHeader(boolean)
 + Reorganized import of contrib modules
 + Set so_timeout during ssl handshake as an option on SslSocketConnector
 + Unified JMX configuration
 + Updated junit to 3.8.2
 + Updated slf4j version to 1.3.1
 + update etc/jetty-ssl.xml with new handshake timeout setting

jetty-6.1.3 - 04 May 2007
 + JETTY-309 don't clear writable status until dispatch
 + JETTY-315 suppressed warning
 + JETTY-322 AJP13 cping and keep alive
 + Handle CRLF for content in header optimization

jetty-6.1.2 - 01 May 2007
 + JETTY-322 fix ajp cpong response and close handling
 + JETTY-324 fix ant plugin
 + JETTY-328 updated jboss
 + Added static member definition in WadiSessionManager
 + Fixed session invalidation error in WadiSessionManager
 + Improved unavailabile handling
 + sendError resets output state
 + Updated Wadi to version 2.0-M3

jetty-6.1.2rc5 - 24 April 2007
 + JETTY-305 delayed connection destroy
 + JETTY-309 handle close in multivalue connection fields.
 + JETTY-314 fix for possible NPE in Request.isRequestedSessionIdValid
 + Allow jsp-file to be / or /*
 + removed some compile warnings
 + set default keystore for SslSocketConnector

jetty-6.1.2rc4 - 19 April 2007
 + JETTY-294 Fixed authentication reset
 + JETTY-299 handle win32 paths for object naming
 + JETTY-300 removed synchronized on dispatch
 + JETTY-302 correctly parse quoted content encodings
 + JETTY-303 fixed dual reset of generator
 + JETTY-304 Fixed authentication reset

jetty-6.1.2rc3 - 16 April 2007
 + JETTY-283 Parse 206 and 304 responses in client
 + JETTY-285 enable jndi for mvn jetty:run-war and jetty:run-exploded
 + JETTY-289 fixed javax.net.ssl.SSLException on binary file upload
 + JETTY-292 Fixed error page handler error pages
 + JETTY-293 fixed NPE on fast init
 + JETTY-294 Response.reset() resets headers as well as content
 + JETTY-295 Optional support of authenticated welcome files
 + JETTY-296 Close direct content inputstreams
 + JETTY-297 Recreate tmp dir on stop/start
 + JETTY-298 Names in JMX ObjectNames for context, servlets and filters
 + AJP redirects https requests correctly
 + Fixed writes of unencoded char arrays.
 + Improved performance and exclusions for TLD scanning
 + Improvements to allow simple setting of Cache-Control headers
 + MBean properties assume writeable unless marked RO
 + refactor of SessionManager and SessionIdManager for clustering

jetty-6.1.2rc2 - 27 March 2007
 + JETTY-125 maven plugin: ensure test dependencies on classpath for
   <useTestClasspath>
 + JETTY-246 path encode cookies rather than quote
 + JETTY-254 prevent close of jar entry by bad JVMs
 + JETTY-256 fixed isResumed and work around JVM bug
 + JETTY-258 duplicate log message in ServletHandler
 + JETTY-260 Close connector before stop
 + JETTY-262 Allow acceptor thread priority to be adjusted
 + JETTY-263 Added implementation for authorizationType Packets
 + JETTY-265 Only quote cookie values if needed
 + JETTY-266 Fix deadlock with shutdown
 + JETTY-271 ResourceHandler uses resource for MimeType mapping
 + JETTY-272 Activate and Passivate events for sessions
 + JETTY-274 Improve flushing at end of request for blocking
 + JETTY-276 Partial fix for reset/close race
 + JETTY-277 Improved ContextHandlerCollection
 + JETTY-278 Session invalidation delay until no requests
 + JETTY-280 Fixed deadlock with two flushing threads
 + JETTY-284 Fixed stop connector race
 + JETTY-286 isIntegral and isConfidential methods overridden in
   SslSelectChannelConnector
 + Added RestFilter for PUT and DELETE from Aleksi Kallio
 + AJP13 CPING request and CPONG response implemented
 + AJP13 remoteUser, contextPath, servletPath requests implemented
 + AJP13 Shutdown Request from peer implemented
 + Change some JNDI logging to debug level instead of info
 + Enable the SharedStoreContextualiser for the WadiSessionManager(Database
   store for clustering)
 + Make annotations work for maven plugin
 + Optimized multi threaded init on startup servlets
 + Refactor Scanner to increase code reuse with maven/ant plugins
 + Removed unneeded specialized TagLibConfiguration class from maven plugin
 + Update jasper to glassfish tag SJSAS-9_1-B39-RC-14_Mar_2007

jetty-6.1.2rc1 - 08 March 2007
 + JETTY-157 make CGI handle binary data
 + JETTY-175 JDBCUserRealm use getInt instead of getObject
 + JETTY-188 Use timer for session scavaging
 + JETTY-235 default realm name
 + JETTY-242 fix race condition with scavenging sessions when stopping
 + JETTY-243 FULL
 + JETTY-244 Fixed UTF-8 buffer overflow
 + JETTY-245 Client API improvements
 + JETTY-246 spaces in cookies
 + JETTY-248 setContentLength after content written
 + JETTY-250 protect attribute enumerations from modification
 + JETTY-252 Fixed stats handling of close connection
 + JETTY-254 prevent close of jar file by bad JVMs
 + add ajp connector jar to jetty-jboss sar
 + Added option to allow null pathInfo within context
 + Added support for lowResourcesIdleTime to SelectChannelConnector
 + BoundedThreadPool queues rather than blocks excess jobs.
 + call preDestroy() after servlet/filter destroy()
 + Ensure jetty/jboss uses servlet-spec classloading order
 + Fix constructor for Constraint to detect wildcard role
 + fix Dump servlet to handle primitive array types
 + handle comma separated values for the Connection: header
 + Improved Context setters for wadi support
 + Improved handling of early close in AJP
 + Support null pathInfo option for webservices deployed to jetty/jboss
 + TagLibConfiguration uses resource input stream
 + Workaround to call SecurityAssocation.clear() for jboss webservices calls to
   ejbs

jetty-6.1.2rc0 - 15 February 2007
 + JETTY-223 Fix disassociate of UserPrincipal on dispatches
 + JETTY-226 Fixed SSLEngine close issue
 + JETTY-232 Fixed use of override web.xml
 + JETTY-236 Buffer leak
 + JETTY-237 AJPParser Buffer Data Handling
 + JETTY-238 prevent form truncation
 + Coma separated cookies
 + Cometd timeout clients
 + Patches from sybase for ClientCertAuthenticator

jetty-6.1.2pre1 - 05 February 2007
 + JETTY-224 run build up to process-test before invoking jetty:run
 + Added error handling for incorrect keystore/truststore password in
   SslSelectChannelConnector
 + added win32service to standard build
 + allow ResourceHandler to use resource base from an enclosing ContextHandler
 + fixed bug with virtual host handling in ContextHandlerCollection
 + refactored cometd to be continuation independent

jetty-6.1.2pre0 - 01 February 2007
 + JETTY-213 request.isUserInRole(String) fixed
 + JETTY-215 exclude more transitive dependencies from tomcat jars for jsp-2.0
 + JETTY-216 handle AJP packet fragmentation
 + JETTY-218 handle AJP ssl key size and integer
 + JETTY-219 fixed trailing encoded chars in cookies
 + JETTY-220 fixed AJP content
 + JETTY-222 fix problem parsing faces-config.xml
 + Added cometd jsonp transport from aabeling
 + Added terracotta cluster support for cometd
 + add support for Annotations in servlet, filter and listener sources
 + enable SslSelectChannelConnector to modify the SslEngine's client
   authentication settings
 + Fixed 1.4 method in jetty plus
 + Fixed generation of errors during jsp compilation for jsp-2.1
 + handle virtual hosts in ContextHandlerCollection
 + improved writer buffering
 + moved JSON parser to util to support reuse

jetty-6.1.1 - 15 January 2007

jetty-6.1.1rc1 - 12 January 2007
 + JETTY-210 Build jsp-api-2.0 for java 1.4
 + Use timers for Rollover logs and scanner

jetty-6.1.1rc0 - 10 January 2007
 + JETTY-209 Added ServletTester.createSocketConnector
 + JETTY-210 Build servlet-api-2.5 for java 1.4
 + JETTY-211 fixed jboss build
 + CGI servlet fails without exception
 + ensure response headers on AjaxFilter messsages turn off caching
 + extras/win32service download only if no JavaServiceWrapper exist
 + Fixed unpacking WAR
 + MultiPartFilter deleteFiles option
 + simplified chat demo
 + start webapps on deployment with jboss, use isDistributed() method from
   WebAppContext

jetty-6.1.0 - 09 January 2007
 + Fixed unpacking WAR

jetty-6.1.0 - 05 January 2007
 + JETTY-206 fixed AJP getServerPort and getRemotePort
 + Added extras/win32service
 + Added WebAppContext.setCopyWebDir to avoid JVM jar caching issues.
 + GERONIMO-2677 refactor of session id handling for clustering
 + Improved config of java5 threadpool
 + Protect context deployer from Errors
 + ServletTester sets content length

jetty-6.1.0rc3 - 02 January 2007
 + JETTY-195 fixed ajp ssl_cert handling
 + JETTY-197 fixed getRemoteHost
 + JETTY-203 initialize ServletHandler if no Context instance
 + JETTY-204 setuid fix
 + extras/servlet-tester
 + implement resource injection and lifecycle callbacks declared in web.xml
 + setLocale does not use default content type
 + Use standard releases of servlet and jsp APIs.

jetty-6.1.0rc2 - 20 December 2006
 + JETTY-167 cometd refactor
 + JETTY-194 doubles slashes are significant in URIs
 + JETTY-201 make run-as work for both web container and ejb container in jboss
 + AJP13Parser, throw IllegalStateException on unimplemented AJP13 Requests
 + ContextHandlerCollection is noop with no handlers
 + ensure classpath passed to jspc contains file paths not urls
 + ensure com.sun.el.Messages.properties included in jsp-2.1 jar
 + ensure servlets initialized if only using ServletHandler
 + fixed Jetty-197 AJP13 getRemoteHost()
 + Refactored AbstractSessionManager for ehcache
 + remove code to remove SecurityHandler if no constraints present

jetty-6.1.0rc1 - 14 December 2006
 + JETTY-193 MailSessionReference without authentication
 + JETTY-199 newClassPathResource
 + added cache session manager(pre-alpha)
 + ensure unique name for ServletHolder instances
 + simplified idle timeout handling

jetty-6.1.0rc0 - 08 December 2006
 + JETTY-123 fix improved
 + JETTY-181 Allow injection of a java:comp Context
 + JETTY-182 Optionally set JSP classpath initparameter
 + JETTY-184 cometd connect non blocking
 + JETTY-185 tmp filename generation
 + JETTY-189 ProxyConnection
 + 403 for BASIC authorization failure
 + Added extras/gwt
 + Added org.mortbay.thread.concurrent.ThreadPool
 + Added spring ejb3 demo example
 + DefaultHandler links virtual hosts.
 + Dispatcher does not protect javax.servlet attributes
 + Fixed cachesize on invalidate
 + Fixed idle timeout
 + flush if content-length written
 + forward query attribute fix
 + Handle request content encodings
 + null for unknown named dispatches
 + Optimization of writers
 + ServletHandler allows non REQUEST exceptions to propogate
 + Servlet role ref
 + session attribute listener
 + Support for RFC2518 102-processing response
 + TCK fixes from Sybase:
 + update jasper to glassfish SJSAS-9_1-B27-EA-07_Dec_2006

jetty-6.1.0pre3 - 22 November 2006
 + JETTY-154 Cookies are double quotes only
 + JETTY-180 XBean support for context deploy
 + CVE-2006-6969 Upgraded session ID generation to use SecureRandom
 + Expose isResumed on Continuations
 + fixed NIO endpoint flush. Avoid duplicate sends
 + Refactored AJP generator
 + Support TLS_DHE_RSA_WITH_AES_256_CBC_SHA
 + updated glassfish jasper to tag SJSAS-9_1-B25-EA-08_Nov_2006

jetty-6.0.2 - 22 November 2006
 + JETTY-118 ignore extra content after close.
 + JETTY-119 cleanedup Security optimizatoin
 + JETTY-123 handle windows UNC paths
 + JETTY-126 handle content > Integer.MAX_VALUE
 + JETTY-129 ServletContextListeners called after servlets are initialized
 + JETTY-151 Idle timeout only applies to blocking operations
 + JETTY-154 Cookies are double quotes only
 + JETTY-171 Fixed filter mapping
 + JETTY-172 use getName() instead of toString
 + JETTY-173 restore servletpath after dispatch
 + (re)make JAAS classes available to webapp classloader
 + add <Property> replacement in jetty xml config files
 + Added concept of bufferred endpoint
 + Added conversion Object -> ObjectName for the result of method calls made on
   MBeans
 + Added DataFilter configuration to cometd
 + added examples/test-jaas-webapp
 + Added extraClassPath to WebAppContext
 + Added hierarchical destroy of mbeans
 + Added ID constructor to AbstractSessionManager.Session
 + added isStopped() in LifeCycle and AbstractLifeCycle
 + Added override descriptor for deployment of RO webapps
 + Allow session cookie to be refreshed
 + alternate optimizations of writer (use -Dbuffer.writers=true)
 + Apply queryEncoding to getQueryString
 + CGI example in test webapp
 + change examples/test-jndi-webapp so it can be regularly built
 + Default soLinger is -1 (disabled)
 + ensure "" returned for ServletContext.getContextPath() for root context
 + ensure sessions nulled out on request recycle; ensure session null after
   invalidate
 + ensure setContextPath() works when invoked from jetty-web.xml
 + fixed NIO endpoint flush. Avoid duplicate sends
 + Fixed NPE in bio.SocketEndPoint.getRemoteAddr()
 + Fixed resource cache flushing
 + Fixed tld parsing for maven plugin
 + HttpGenerator can generate requests
 + Improved *-mbean.properties files and specialized some MBean
 + Major refactor of SelectChannel EndPoint for client selector
 + make .tag files work in packed wars
 + Moved all modules updates from 6.1pre2 to 6.0
 + Plugin shutdown context before stopping it.
 + Refactored session lifecycle and additional tests
 + release resource lookup in Default servlet
 + Reverted UnixCrypt to use coersions (that effected results)
 + Session IDs can change worker ID
 + Simplified ResourceCache and Default servlet
 + SocketConnector closes all connections in doStop
 + Support TLS_DHE_RSA_WITH_AES_256_CBC_SHA
 + updated glassfish jasper to tag SJSAS-9_1-B25-EA-08_Nov_2006
 + Upgraded session ID generation to use SecureRandom

jetty-5.1.14 - 09 August 2007
 + JETTY-155 force close with content length.
 + JETTY-369 failed state in Container
 + patched with correct version

jetty-5.1.13
 + Sourceforge 1648335: problem setting version for AJP13

jetty-5.1.12 - 22 November 2006
 + JETTY-154 Cookies ignore single quotes
 + Added support for TLS_DHE_RSA_WITH_AES_256_CBC_SHA
 + AJP protected against bad requests from mod_jk
 + Quote single quotes in cookies
 + Upgraded session ID generation to use SecureRandom

jetty-4.2.27 - 22 November 2006
 + AJP protected against bad requests from mod_jk
 + Upgraded session ID generation to use SecureRandom

jetty-6.1.0pre2 - 20 November 2006
 + Added extraClassPath to WebAppContext
 + Clean up jboss module licensing
 + Fixed resource cache flushing

jetty-6.1.0pre1 - 19 November 2006
 + JETTY-151 Idle timeout only applies to blocking operations
 + JETTY-171 Fixed filter mapping
 + JETTY-172 use getName() instead of toString
 + JETTY-173 restore servletpath after dispatch
 + Added extras/jboss
 + Added hierarchical destroy of mbeans
 + Added override descriptor for deployment of RO webapps
 + alternate optimizations of writer (use -Dbuffer.writers=true)
 + Fixed NPE in bio.SocketEndPoint.getRemoteAddr()
 + Major refactor of SelectChannel EndPoint for client selector
 + release resource lookup in Default servlet
 + Reverted UnixCrypt to use coersions (that effected results)
 + Simplified ResourceCache and Default servlet
 + Use ContextDeployer as main deployer in jetty.xml

jetty-6.1.0pre0 - 21 October 2006
 + JETTY-112 ContextHandler checks if started
 + JETTY-113 support optional query char encoding on requests
 + JETTY-114 removed utf8 characters from code
 + JETTY-115 Fixed addHeader
 + JETTY-118 ignore extra content after close.
 + JETTY-119 cleanedup Security optimizatoin
 + JETTY-121 init not called on externally constructed servlets
 + JETTY-123 handle windows UNC paths
 + JETTY-124 always initialize filter caches
 + JETTY-126 handle content > Integer.MAX_VALUE
 + JETTY-129 ServletContextListeners called after servlets are initialized
 + (re)make JAAS classes available to webapp classloader
 + add <Property> replacement in jetty xml config files
 + add a maven-jetty-jspc-plugin to do jspc precompilation
 + added cometd chat demo
 + Added concept of bufferred endpoint
 + Added conversion Object -> ObjectName for the result of method calls made on
   MBeans
 + Added DataFilter configuration to cometd
 + added examples/test-jaas-webapp
 + Added extras/setuid to support start as root
 + Added ID constructor to AbstractSessionManager.Session
 + added isStopped() in LifeCycle and AbstractLifeCycle
 + add hot deployment capability
 + AJP Connector
 + Allow session cookie to be refreshed
 + Apply queryEncoding to getQueryString
 + CGI example in test webapp
 + change examples/test-jndi-webapp so it can be regularly built
 + Default soLinger is -1 (disabled)
 + ensure "" returned for ServletContext.getContextPath() for root context
 + ensure sessions nulled out on request recycle; ensure session null after
   invalidate
 + ensure setContextPath() works when invoked from jetty-web.xml
 + Factored ErrorPageErrorHandler out of WebAppContext
 + fixed ClassCastException in JAASUserRealm.setRoleClassNames(String[])
 + fixed isUserInRole checking for JAASUserRealm
 + Fixed tld parsing for maven plugin
 + HttpGenerator can generate requests
 + Improved *-mbean.properties files and specialized some MBean
 + Improved charset handling in URLs
 + JETYY-120 SelectChannelConnector closes all connections on stop
 + make .tag files work in packed wars
 + minor optimization of bytes to UTF8 strings
 + Plugin shutdown context before stopping it.
 + Ported HtAccessHandler
 + Refactored ErrorHandler to avoid statics
 + Refactored session lifecycle and additional tests
 + Session IDs can change worker ID
 + SocketConnector closes all connections in doStop
 + Start of a client API
 + Transforming classloader does not transform resources.

jetty-5.1.11 - 08 October 2006
 + Default servlet only uses setContentLength on wrapped responses
 + Fixed AJP chunk header (1507377)
 + Fixed AJP handling of certificate length (1494939)
 + fixed ByteBufferOutputStream capacity calculation
 + Fixed order of destruction event calls
 + Fix to HttpOutputStream from M.Traverso

jetty-4.2.26 - 08 October 2006
 + Backport of AJP fixes

jetty-6.0.1 - 24 September 2006
 + JETTY-112 ContextHandler checks if started
 + JETTY-113 support optional query char encoding on requests
 + JETTY-114 removed utf8 characters from code
 + JETTY-115 Fixed addHeader
 + JETTY-121 init not called on externally constructed servlets
 + JETTY-124 always initialize filter caches
 + Factored ErrorPageErrorHandler out of WebAppContext
 + fixed ClassCastException in JAASUserRealm.setRoleClassNames(String[])
 + fixed isUserInRole checking for JAASUserRealm
 + Improved charset handling in URLs
 + JETYY-120 SelectChannelConnector closes all connections on stop
 + minor optimization of bytes to UTF8 strings
 + Refactored ErrorHandler to avoid statics

jetty-6.0.0 - 10 September 2006
 + Conveniance builder methods for listeners and filters
 + Plugin shutdown context before stopping it.
 + SocketConnector closes all connections in doStop
 + Transforming classloader does not transform resources.

jetty-6.0.0rc4 - 05 September 2006
 + JETTY-107 Poor cast in SessionDump demo.
 + bind jetty-env.xml entries to java:comp/env
 + Set charset on error pages

jetty-6.0.0rc3 - 01 September 2006
 + JETTY-68 Complete request after sendRedirect
 + JETTY-104 (raised glassfish ISSUE-1044) hide JSP forced path attribute
 + Avoid double error handling of Bad requests
 + don't warn for content length on head requests
 + JETTY-103
 + Less verbose handling of BadResources from bad URLs
 + Move MailSessionReference to org.mortbay.naming.factories
 + pulled 6.0.0 branch
 + Transferred the sslengine patch from the patches directory to extras

jetty-6.0.0rc2 - 25 August 2006
 + added org.apache.commons.logging package to system classes that can't be
   overridden by a webapp classloader
 + Destroy HttpConnection to improve buffer pooling
 + Direct buffer useage is optional
 + Fixed NPE when no resource cache
 + Moved more utility packagtes to the util jar
 + mvn -Djetty.port=x jetty:run uses port number given for the default
   connector
 + Refactored WebXmlConfiguration to allow custom web.xml resource
 + Timestamp in StdErrLog
 + use mvn -Dslf4j=false jetty:run to disable use of slf4j logging with
   jdk1.4/jsp2.0

jetty-6.0.0rc1 - 16 August 2006
 + JETTY-85 JETTY-86 (TrustManager and SecureRandom are now configurable;
   better handling of null/default values)
 + add <requestLog> config param to jetty plugin
 + added modules/spring with XmlBeanFactory configuration
 + Added simple ResourceHandler and FileServer example
 + added start of cometd implementation (JSON only)
 + added start of grizzly connector
 + Added TransformingWebAppClassLoader for spring 2.0 byte code modification
   support
 + Allow direct filling of buffers for uncached static content.
 + Change path mapping so that a path spec of /foo/* does not match /foo.bar :
   JETTY-88
 + -DSTOP.PORT must be specified.
 + fixed bug that caused Response.setStatus to ignore the provided message
 + Fixed FD leak for bad TCP acks. JETTY-63
 + JETTY-87
 + JETTY-90
 + JETTY-91
 + moved optional modules to extras
 + parse jsp-property-group in web.xml for additional JSP servlet mappings
 + protected setContentType from being set during include
 + refactored resource cache
 + removed org.mortbay. from context system classes configuration
 + removed support for lowResources from SelectChannelConnector
 + Support for binding References and Referenceables and javax.mail.Sessions in
   JNDI

jetty-6.0.0rc0 - 07 July 2006
 + add ability to have a lib/ext dir from which to recursively add all jars and
   zips to the classpath
 + Added 8 random letters&digits to Jetty-generated tmp work dir name to ensure
   uniqueness
 + added html module from jetty 5 - but deprecated until maintainer found
 + Added maximum limit to filter chain cache.
 + added setters and getters on SessionManager API for session related config:
   cookie name, url parameter name, domain, max age and path.
 + added StatisticsHandler and statistics on Connector.
 + Added WebAppContextClassLoader.newInstance to better support exensible
   loaders.
 + allow <key> or <name> in <systemProperty> for plugin
 + changed ServletContext.getResourcePaths()  to not return paths containing
   double slashes
 + change name of generated tmp directory to be
   "Jetty_"+host+"_"+port+"_"+contextpath+"_"+virtualhost
 + change prefix from "jetty6" to just "jetty" for plugin: eg is now mvn
   jetty:run
 + Cleaned up idle expiry.
 + ContextHandlerCollection addContext and setContextClass
 + Discard excess bytes in header buffer if connection is closing
 + Do not wrap EofException with EofException
 + ensure explicitly set tmp directory called "work" is not deleted on exit
 + Ensure mvn clean cleans the build
 + ensure war is only unpacked if war is newer than "work" directory
 + fixed classesDirectory param for maven plugin to be configurable
 + fixed HttpGenerator convertion of non UTF-8: JETTY-82
 + immutable getParameterMap()
 + patch to allow Jetty to use JSP2.1 from Glassfish instead of Jasper from
   Tomcat
 + refactor HttpChannelEndPoint in preparation for SslEngine
 + reverse order for destroy event listeners
 + simplified jetty.xml with new constructor injections
 + Simplified Servlet Context API
 + Simplify runtime resolution of JSP library for plugin
 + Ssl algorithm taken from system property
 + support <load-on-startup> for SingleThreadModel
 + support graceful shutdown
 + Threadpool does not need to be a LifeCycle
 + Updated javax code from
   http://svn.apache.org/repos/asf/tomcat/tc6.0.x/trunk/java/javax@417727

jetty-6.0.0beta17 - 01 June 2006
 + Added clover reports and enough tests to get >50% coverage
 + Added config to disable file memory mapped buffers for windows
 + Added Request.isHandled()
 + BoundedThreadPool.doStop waits for threads to complete
 + Connector lowResourceMaxIdleTime  implemented.
 + ContextHandler.setConnectors replace setHosts
 + Default servlet checks for aliases resources
 + don't reset headers during forward
 + Fixed IE SSL issue.
 + Flush will flush all bytes rather than just some.
 + Implemented runAs on servlets
 + Protected WEB-INF and META-INF
 + Recovered repository from Codehaus crash
 + Refactored Synchronization of SelectChannelConnector

jetty-6.0.0beta16 - 12 May 2006
 + remove a couple of System.err.printlns
 + replace backwards compativle API in UrlEncoded

jetty-6.0.0beta15 - 11 May 2006
 + Added <scanTargets> parameter to allow other locations to scan for plugin
 + Added automatic scan of all WEB-INF/jetty-*.xml files for plugin
 + Added embedded examples
 + Added Server attribute org.mortbay.jetty.Request.maxFormContentSize
 + Added taglib resources to 2.1 jsp api jar
 + Added ThrottlingFilter and fixed race in Continuations
 + Added --version to start.jar
 + ContextHandler.setContextPath can be called after start.
 + don't accept partial authority in request line.
 + enforce 204 and 304 have no content
 + Fixed handling of params after forward
 + Improved HttpException
 + improved MBeanContainer object removal
 + improved MBean names
 + improved support for java5 jconsole
 + Major refactor to simplify Server and handler hierarchy
 + Moved more resources to resources
 + readded BoundedThreadPool shrinking (and then fixed resulting deadlock)
 + removed SelectBlockingChannelConnector (unmaintained)
 + Renamed NotFoundHandler to DefaultHandler
 + Reset of timer task clears expiry
 + Session scavenger threads from threadpool
 + setSendServerVersion method added to Server to control sending of Server:
   http header
 + Simplified DefaultServlet static content buffering
 + Thread names include URI if debug set

jetty-6.0.0beta14 - 09 April 2006
 + added configurability for webdefault.xml in maven plugin
 + Added Jasper 2.1 as jesper (jasper without JCL)
 + added jetty-util.jar module
 + Added JSP 2.1 APIs from apache
 + added ProxyServlet
 + added reset to Continuation
 + added support for stopping jetty using "java -jar start.jar --stop"
 + adding InvokerServlet
 + Change tmp dir of plugin to work to be in line with jetty convention
 + fixed forward bug (treated as include)
 + fixed HttpField iterator
 + fixed priority of port from url over host header
 + ignore dirs and files that don't exist in plugin scanner
 + implemented request.isUserInRole
 + improved contentType handling and test harness
 + Modify plugin to select JSP impl at runtime
 + moved test webapps to examples directory
 + securityHandler removed if not used.
 + Started readding logging to jesper using jdk logging
 + stop JDBCUserRealm coercing all credentials to String
 + Use start.config to select which JSP impl at runtime based on jdk version

jetty-6.0.0beta12 - 16 March 2006
 + Added JSP2.0 demos to test webapp
 + Added provider support to SslListener
 + Fixed error handling in error page
 + Fixed JettyPlus for root contexts
 + Fixed maven plugin JNDI for redeploys
 + Fixed tld discovery for plugin (search dependencies)
 + Log ERROR for runtimeExceptions
 + Upgraded jasper to 5.5.15

jetty-6.0.0beta11 - 14 March 2006
 + Added HttpURI and improved UTF-8 parsing.
 + added JAAS
 + added missing Configurations for maven plugin
 + added patch to use joda-time
 + added webapp-specific JNDI entries
 + fixed ; decoding in URIs
 + fixed FORM authentication
 + moved dtd and xsd to standard javax location
 + refactored configuration files and start()
 + refactored session ID management
 + refactored writers and improved UTF-8 generation.

jetty-6.0.0beta10 - 25 February 2006
 + added getLocalPort() to connector
 + Added support for java:comp/env
 + Added support for pluggable transaction manager
 + Additional accessors for request logging
 + Fixed content-type for range requests
 + Fixed default servlet handling of includes
 + Fix for myfaces and include with close
 + Fix for sf1435795 30sec delay from c taylor
 + Fix http://jira.codehaus.org/browse/JETTY-6. hi byte reader
 + Fix sf1431936 don't chunk the chunk
 + Forward masks include attributes and vice versa
 + Updates javax to MR2 release

jetty-6.0.0beta9 - 09 February 2006
 + Added CGI servlet.
 + Added request log.
 + Added TLD tag listener handling.
 + Continuation cleanup
 + Fixed dispatch of wrapped requests.
 + Fixed double flush of short content.
 + fixed setLocale bug sf1426940
 + Fixed unraw decoding of query string
 + Force a tempdir to be set.
 + Force jasper scratch dir.
 + PathMap for direct context mapping.
 + Refactored chat demo and upgraded prototype.js

jetty-6.0.0beta8 - 24 January 2006
 + conveniance addHandler removeHandler methods
 + fixed bug in overloaded write method on HttpConnection (reported against
   Tapestry4.0)
 + fixed dispatch of new session problem. sf:1407090
 + Handle pipeline requests without hangs
 + hid org.apache.commons.logging and org.slf4j packages from webapp
 + improve buffer return mechanism.
 + improved caching of content types
 + maven-jetty6-plugin: ensure compile is done before invoking jetty
 + maven-jetty6-plugin: support all types of artifact dependencies
 + maven-jetty6-plugin stopped transitive inclusion of log4j and
   commons-logging from commons-el for jasper
 + patch to remove spurious ; in HttpFields
 + reinstated rfc2616 test harness
 + Removed queue from thread pool.

jetty-6.0.0Beta7
 + Faster header name lookup
 + Fixed infinite loop with chunk handling
 + maven-jetty6-plugin added tmpDirectory property
 + maven-jetty6-plugin stopped throwing an error if there is no target/classes
   directory
 + null dispatch attributes not in names
 + reduced info verbosity
 + removed singleton Container

jetty-6.0.0Beta6
 + Fixed issue with blocking reads
 + Fixed issue with unknown headers
 + optimizations

jetty-6.0.0Beta5
 + Added management module for mbeans
 + Fixed writer char[] creations
 + Moved to SVN

jetty-6.0.0Beta4
 + CVE-2006-2758 Fixed JSP visibility security issue.
 + Improved jetty-web.xml access to org.mortbay classes.
 + Jasper 5.5.12
 + System property support in plugin

jetty-6.0.0Beta3
 + Fixed classloader issue with server classes
 + Fixed error in block read
 + Named dispatch.

jetty-6.0.0Beta2
 + Improved buffer return
 + Improved reuse of HttpField values and cookies.
 + loosely coupled with JSP servlet
 + loosely coupled with SLF4J
 + merged util jar back into jetty jar
 + Simpler continuation API

jetty-6.0.0Beta1
 + Error pages
 + Implemented all listeners
 + maven2 plugin
 + Multiple select sets
 + refactored start/stop
 + Servlet 2.5 API
 + shutdown hook
 + SSL connector
 + Virtual hosts

jetty-6.0.0Beta0
 + Dispatcher parameters
 + Fixed blocking read
 + Maven 2 build
 + UTF-8 encoding for URLs

jetty-6.0.0APLPA3
 + Added demo for Continuations
 + Jasper and associated libraries.

jetty-6.0.0ALPHA2
 + Continuations - way cool way to suspend a request and retry later.
 + Dispatchers
 + Security

jetty-6.0.0ALPHA1
 + Filters
 + web.xml handling

jetty-6.0.0ALPHA0
 + file may be sent as sent is a single operation.
 + Improved "dependancy injection" and "inversion of control" design of
   components
 + Improved "interceptor" design of handlers
 + Missing Request Dispatchers
 + Missing Security
 + Missing war support
 + Missing web.xml based configuration
 + Optional use of NIO Buffering so that efficient direct buffers and memory
   mapped files can be used.
 + Optional use of NIO gather writes, so that for example a HTTP header and a
   memory mapped
 + Optional use of NIO non-blocking scheduling so that threads are not
   allocated per connection.
 + Smart split buffer design allows large buffers to only be allocated to
   active connections. The resulting memory savings allow very large buffers to
   be used, which increases the chance of efficient asynchronous flushing and
   of avoiding chunking.
 + Totally rearchitected and rebuilt, so 10 years of cruft could be removed!

jetty-5.1.11RC0 - 05 April 2006
 + Added provider support to SslListener
 + Fixed AJP handling of ;jsessionid.
 + force close with shutdownOutput for win32
 + improved contentType param handling
 + logging improvements for servlet and runtime exceptions
 + NPE protection if desirable client certificates
 + stop JDBCUserRealm forcing all credentials to be String

jetty-5.1.10 - 05 January 2006
 + Fixed path aliasing with // on windows.
 + Fix for AJP13 with encoded path
 + Fix for AJP13 with multiple headers
 + Put POST content default back to iso_8859_1. GET is UTF-8 still
 + Remove null dispatch attributes from getAttributeNames

jetty-4.2.25 - 04 January 2006
 + Fixed aliasing of // for win32

jetty-5.1.9 - 07 December 2005
 + Fixed wantClientAuth(false) overriding netClientAuth(true)

jetty-6.0.0betaX
 + See http://jetty.mortbay.org/jetty6 for 6.0 releases

jetty-5.1.8 - 07 December 2005
 + Fixed space in URL issued created in 5.1.6

jetty-5.1.7 - 07 December 2005

jetty-5.1.7rc0 - 06 December 2005
 + better support for URI character encodings
 + char encoding for MultiPartRequest
 + fixed merging of POST params in dispatch query string.
 + improved server stats
 + JSP file servlet mappings copy JspServlet init params.
 + Prefix servlet context logs with org.mortbay.jetty.context
 + protect from NPE in dispatcher getValues
 + Updated to 2.6.2 xerces
 + use commons logging jar instead of api jar.

jetty-5.1.6 - 18 November 2005
 + CVE-2006-2758 Fixed JSP visibility security issue.
 + Improved jetty-web.xml access to org.mortbay classes.

jetty-5.1.5 - 10 November 2005
 + Improved mapping of JSP files.
 + Improved shutdown hook
 + Improved URL Decoding

jetty-5.1.5rc2 - 07 October 2005
 + ProxyHandler can handle chained proxies
 + public ServerMBean constructor
 + ReFixed merge of Dispatcher params
 + Response.setLocale will set locale even if getWriter called.
 + Reverted dispatcher params to RI rather than spec behaviour.
 + unsynchronized ContextLoader
 + UTF-8 encoding for URLs

jetty-5.1.5rc1 - 23 August 2005
 + Encoded full path in ResourceHandler directory listing
 + Fixed 100-continues with chunking and early commit
 + Fixed illegal state with chunks and 100 continue - Tony Seebregts
 + Fixed merge of Dispatcher parameters
 + Fixed PKCS12Import input string method
 + handle extra params after charset in header
 + Release commons logging factories when stopping context.
 + upgraded to commons logging 1.0.4

jetty-5.1.5rc0 - 16 August 2005
 + Applied ciphersuite patch from tonyj
 + Authenticators use servlet sendError
 + CGI sets SCRIPT_FILENAME
 + Expect continues only sent if input is read.
 + Facade over commons LogFactory so that discovery may be avoided.
 + Fixed component remove memory leak for stop/start cycles
 + HttpTunnel timeout
 + NPE protection for double stop in ThreadedServer

jetty-5.1.4 - 05 June 2005
 + Change JAAS impl to be more flexible on finding roles
 + Fixed FTP close issue.
 + ModelMBean handles null signatures
 + NPE protection in ThreadedServer
 + set classloader during webapp doStop
 + setup MX4J with JDK1.5 in start.config

jetty-5.1.4rc0 - 19 April 2005
 + Allow ServletHandler in normal HttpContext again.
 + HttpServer delegates component handling to Container.
 + More protection from null classloaders.
 + ServletHttpContext correctly calls super.doStop.
 + Stop start.jar putting current directory on classpath.
 + Turn off web.xml validation for JBoss.

jetty-5.1.3 - 07 April 2005
 + Some minor code janitorial services

jetty-4.2.24 - 07 April 2005

jetty-5.1.3rc4 - 31 March 2005
 + Allow XmlConfiguration to start with no object.
 + make java:comp/env immutable for webapps as per J2EE spec
 + Moved servlet request wrapping to enterContextScope for geronimo security
 + refixed / mapping for filters
 + rework InitialContextFactory to use static 'default' namespace
 + updated to mx4j 3.0.1

jetty-5.1.3rc3 - 20 March 2005
 + fixed "No getter or setter found" mbean errors
 + removed accidental enablement of DEBUG for JettyPlus jndi in
   log4j.properties

jetty-5.1.3rc2 - 16 March 2005
 + Fixed context to _context refactory error
 + Updated JSR154Filter for ERROR dispatch

jetty-5.1.3rc1 - 13 March 2005
 + Fixed principal naming in FormAuthenticator
 + Fixed typo in context-param handling.
 + JettyPlus updated to JOTM 2.0.5, XAPool 1.4.2
 + update to demo site look and feel.

jetty-4.2.24rc1
 + Fixed principal naming in FormAuthenticator

jetty-5.1.3rc0 - 08 March 2005
 + Added logCookie and logLatency support to NCSARequestLog
 + Added new JAAS callback to allow extra login form fields in authentication
 + Added simple xpath support to XmlParser
 + Added SslListener for 1.4 JSSE API.
 + Added TagLibConfiguration to search for listeners in TLDs.
 + Allow system and server classes to be configured for context loader.
 + Fixed HTAccess crypt salt handling.
 + Fixed JSR154 error dispatch with explicit pass of type.
 + Fixed moderate load preventing ThreadPool shrinking.
 + Fixed rollover filename format bug
 + Flush filter chain caches on servlet/filter change
 + IOException if EOF read during chunk.

jetty-4.2.24rc0 - 08 March 2005
 + Added logCookie and logLatency support to NCSARequestLog
 + Back ported Jetty 5 ThreadedServer and ThreadPool

jetty-5.1.2 - 18 January 2005
 + Added id and ref support to XmlConfiguration
 + Apply patch #1103953
 + Cleaned up AbstractSessionManager synchronization.
 + Fixed potential concurrent login problem with JAAS

jetty-4.2.23 - 16 January 2005
 + Cleaned up AbstractSessionManager synchronization.
 + Fixed potential concurrent login problem with JAAS

jetty-5.1.2pre0 - 22 December 2004
 + Added global invalidation to AbstractSessionManager
 + Fixed case of Cookie parameters
 + Fixed suffix filters
 + Modified useRequestedID handling to only use IDs from other contexts
 + Support Secure and HttpOnly in session cookies
 + UnavailableException handling from handle

jetty-4.2.23RC0 - 17 December 2004
 + Added LogStream to capture stderr and stdout to logging
 + Build unsealed jars
 + LineInput handles readers with small internal buffer
 + Support Secure and HttpOnly in session cookies

jetty-5.1.1 - 01 December 2004

jetty-5.1.1RC1
 + Allow double // within URIs
 + Applied patch for MD5 hashed credentials for MD5
 + Fixed ordering of filters with multiple interleaved mappings.
 + Made more WebApplicationHandle configuration methods public.
 + Some minor findbugs code cleanups

jetty-5.1.1RC0 - 17 November 2004
 + added new contributed shell start/stop script
 + excluded ErrorPageHandler from standard build in extra/jdk1.2 build
 + fix commons logging imports to IbmJsseListener
 + fix for adding recognized EventListeners

jetty-5.1.0 - 14 November 2004

jetty-5.1.RC1 - 24 October 2004
 + Allow JSSE listener to be just confidential or just integral.
 + Allow multiple accepting threads
 + Build unsealed jars
 + default / mapping does not apply to Filters
 + Fixed NPE for null contenttype
 + improved clean targets
 + many minor cleanups suggested from figbug utility
 + Partially flush writers on every write so content length can be detected.
 + when committed setHeader is a noop rather than IllegalStateException

jetty-5.1.RC0 - 11 October 2004
 + Added filter chain cache
 + Added JSR77 servlet statistic support
 + Added LifeCycle events and generic container.
 + Added LogStream to capture stderr and stdout to logging
 + Fixed HTAccessHandler
 + Fixed many minor issues from J2EE 1.4 TCK testing See sf.net bugs 1031520 -
   1032205
 + JBoss 4.0.0 support
 + LineInput handles readers with small internal buffer
 + Refactored, simplified and optimized HttpOutputStream
 + Refactored webapp context configurations
 + Upgraded to ant-1.6 for jasper

jetty-5.0.0 - 10 September 2004

jetty-5.0.RC4 - 05 September 2004
 + Fixed configuration of URL alias checking
 + JettyJBoss: Use realm-name from web.xml if present, otherwise use
   security-domain from jboss-web.xml

jetty-5.0.RC3 - 28 August 2004
 + Added parameters for acceptQueueSize and lowResources level.
 + Always say close for HTTP/1.0 non keep alive.
 + Changed default URI encoding to UTF-8
 + DIGEST auth handles qop, stale and maxNonceAge.
 + fixed deployment of ejb-link elements in web.xml with jboss
 + fixed jaas logout for jetty-jboss
 + Fixes to work with java 1.5
 + JettyPlus addition of pluggable DataSources
 + JettyPlus upgrade to XAPool 1.3.3. and HSQLDB 1.7.2
 + Less verbose warning for non validating xml parser.
 + Update to jasper 5.0.27

jetty-4.2.22
 + Added parameters for acceptQueueSize and lowResources level.
 + fixed deployment of ejb-link elements in web.xml for jboss
 + fixed jaas logout for jetty-jboss integration

jetty-5.0.RC2 - 02 July 2004
 + add JMX support for JettyPlus
 + add listing of java:comp/env for webapp with JMX
 + Default servlet may use only pathInfo for resource
 + Error dispatchers are always GET requests.
 + Fixed DIGEST challenge delimiters
 + Fixed JAAS logout
 + Fixed no-role security constraint combination.
 + Fixed session leak in j2ee
 + Fix to use runas roles during servlet init and destroy
 + HTAccess calls UnixCrypt correctly
 + HttpContext sendError for authentication errors
 + integrated jetty-jboss with jboss-3.2.4
 + make choice of override of JNDI ENC entries: config.xml or web.xml
 + OPTIONS works for all URLs on default servlet

jetty-4.2.21 - 02 July 2004
 + add JMX support for JettyPlus
 + add listing of java:comp/env for webapp with JMX
 + Fixed JAAS logout
 + integrated jetty-jboss with jboss-3.2.4
 + make choice of override of JNDI ENC entries: config.xml or web.xml

jetty-5.0.RC1 - 24 May 2004
 + added extra/etc/start-plus.config to set up main.class for jettyplus
 + Changed to apache 2.0 license
 + Fixed HTTP tunnel timeout setting.
 + FORM auth redirects to context on a re-auth
 + Handle multiple virutal hosts from JBoss 3.2.4RC2
 + Improved handling of exception from servlet init.
 + maxFormContentLength may be unlimited with <0 value

jetty-4.2.20 - 22 May 2004
 + Fixed HTTP tunnel timeout setting.
 + FORM auth redirects to context on a re-auth
 + Improved handling of exception from servlet init.
 + maxFormContentLength may be unlimited with <0 value

jetty-5.0.0RC0 - 07 April 2004
 + Changed dist naming convention to lowercase
 + Default servlet respectes servlet path
 + Factored out XML based config from WebApplicationContext
 + Fixed Default servlet for non empty servlet paths
 + Fixed DOS problem
 + Fixed j2se 1.3 problem with HttpFields
 + Fixed setCharacterEncoding for parameters.
 + Forced close of connections over stop/start
 + Improved RequestLog performance
 + ProxiedFor field support added to NCSARequestLog
 + ServletContext attributes wrap HttpContext attributes.
 + Updated jasper to 5.0.19
 + Updated JettyPlus to JOTM 1.4.3 (carol-1.5.2, xapool-1.3.1)
 + Updated mx4j to V2
 + Worked around bad jboss URL handler in XMLParser

jetty-4.2.20RC0 - 07 April 2004
 + Changed dist naming convention to lowercase
 + Fixed Default servlet for non empty servlet paths
 + Forced close of connections over stop/start
 + HttpFields protected headers
 + ProxiedFor field support added to NCSARequestLog
 + Worked around bad jboss URL handler in XMLParser

jetty-4.2.19 - 19 March 2004
 + Fixed DOS attack problem

jetty-5.0.beta2 - 12 February 2004
 + Added experimental NIO listeners again.
 + Added log4j context repository to jettyplus
 + Added skeleton JMX MBean for jetty plus
 + FileResource better handles non sun JVM
 + Fixed busy loop in threadpool run
 + fixed filter dispatch configuration.
 + Fixed HEAD with empty chunk bug.
 + Fixed jetty.home/work handling
 + fixed lazy authentication with FORMs
 + Fixed SessionManager init
 + Fixed setDate thread safety
 + Improved low thread handling
 + Monitor closes socket before exit
 + NPE guard for no-listener junit deployment
 + Reorganized ServletHolder init
 + RequestDispatcher uses request encoding for query params
 + Updated to Japser 5.0.16

jetty-4.2.18 - 01 March 2004
 + Added log4j context repository to jettyplus
 + Default servlet respectes servlet path
 + Fixed j2se 1.3 problem with HttpFields
 + Improved log performance
 + NPE guard for no-listener junit deployment
 + Suppress some more IOExceptions

jetty-4.2.17 - 01 February 2004
 + Fixed busy loop in threadpool run
 + Reorganized ServletHolder init

jetty-4.2.16 - 30 January 2004
 + FileResource better handles non sun JVM
 + Fixed HttpTunnel for JDK 1.2
 + Fixed setDate multi-cpu race
 + Improved low thread handling
 + Monitor closes socket before exit
 + RequestDispatcher uses request encoding for query params
 + Update jasper to 4.1.29

jetty-5.0.beta1 - 24 December 2003
 + Added patch for JBoss realm single sign on
 + Env variables for CGI
 + Fixed UnixCrypt handling in HTAccessHandler
 + Removed support for old JBoss clustering
 + Reorganized FAQ
 + SecurityConstraints not reset by stop() on custom context

jetty-4.2.15 - 24 December 2003
 + Added patch for JBoss realm single sign on
 + Environment variables for CGI
 + Fixed UnixCrypt handling in HTAccessHandler
 + Removed support for old JBoss clustering
 + SecurityConstraints not reset by stop() on custom context

jetty-5.0.beta0 - 22 November 2003
 + Added MsieSslHandler to handle browsers that don't grok persistent SSL (msie
   5)
 + Added org.mortbay.http.ErrorHandler for error pages.
 + Allow per listener handlers
 + Expire pages that contain set-cookie as per RFC2109 recommendation
 + Fixed init race in HttpFields cache
 + JBoss integration uses writer rather than stream for XML config handling
 + PathMap uses own Map.Entry impl for IBM JVMs
 + Protect ThreadPool.run() from interrupted exceptions
 + Removed support for HTTP trailers
 + Removed the CMR/CMP distributed session implementation
 + Respect content length when decoding form content.
 + Updated jasper to 5.0.14beta
 + Use ${jetty.home}/work or WEB-INF/work for temp directories if present

jetty-4.2.15rc0 - 22 November 2003
 + Added org.mortbay.http.ErrorHandler for error pages.
 + JsseListener checks UserAgent for browsers that can't grok persistent SSL
   (msie5)
 + PathMap uses own Map.Entry impl for IBM JVMs
 + Protect ThreadPool.run() from interrupted exceptions
 + Race in HttpFields cache
 + Removed the CMR/CMP distributed session implementation
 + Use ${jetty.home}/work or WEB-INF/work for temp directories if present

jetty-4.2.14 - 04 November 2003
 + Expire pages that contain set-cookie as per RFC2109 recommendation
 + Fixed NPE in SSO
 + JBoss integration uses writer rather than stream for XML config handling
 + respect content length when decoding form content.

jetty-5.0.alpha3 - 19 October 2003
 + Allow customization of HttpConnections
 + Failed requests excluded from duration stats
 + FileClassPath derived from walk of classloader hierarchy.
 + Fixed null pointer if no sevices configured for JettyPlus
 + Implemented security constraint combinations
 + Lazy authentication if no auth constraint.
 + Priority added to ThreadPool
 + replaced win32 service with http://wrapper.tanukisoftware.org
 + Restore servlet handler after dispatch
 + Reworked Dispatcher to better support cross context sessions.
 + Set TransactionManager on JettyPlus datasources and pools
 + Updated jasper and examples to 5.0.12
 + Use File.toURI().toURL() when jdk 1.2 alternative is available.

jetty-4.2.14RC1 - 19 October 2003
 + Added UserRealm.logout and arrange for form auth
 + Allow customization of HttpConnections
 + Failed requests excluded from
 + Reworked Dispatcher to better support cross context sessions.

jetty-4.2.14RC0 - 07 October 2003
 + Build fileclasspath from a walk of the classloaders
 + cookie timestamps are in GMT
 + Correctly setup context classloader in cross context dispatch.
 + Fixed comments with embedded double dashes on jettyplus.xml file
 + Fixed handling of error pages for IO and Servlet exceptions
 + Fixed null pointer if no sevices configured for JettyPlus
 + Priority on ThreadedServer
 + Put a semi busy loop into proxy tunnels for IE problems
 + replaced win32 service with http://wrapper.tanukisoftware.org
 + Set TransactionManager on JettyPlus datasources and pools
 + updated extra/j2ee to jboss 3.2.1+
 + Use File.toURI().toURL() when jdk 1.2 alternative is available.

jetty-5.0.alpha2 - 19 September 2003
 + Correctly setup context classloader in cross context dispatch.
 + Fixed error page handling of IO and Servlet exceptions.
 + Implemented ServletRequestListeners as optional filter.
 + Improved JMX start.
 + minor doco updates.
 + Moved error page mechanism to be webapp only.
 + moved mailing lists to sourceforge.
 + MultipartRequest supports multi value headers.
 + Put a semi busy loop into proxy tunnels for IE problems
 + Turn off validation without non-xerces errors
 + Update jakarta examples
 + Use commons logging.
 + Use log4j if extra is present.
 + XML entity resolution uses URLs not Resources

jetty-5.0.alpha1 - 12 August 2003
 + Implemented locale encoding mapping.
 + Improve combinations of Security Constraints
 + Server javadoc from war
 + Switched to mx4j
 + Synced with 4.2.12
 + Updated to Jasper 5.0.7

jetty-5.0.alpha0 - 16 July 2003
 + Compiled against 2.4 servlet spec.
 + Implemented Dispatcher forward attributes.
 + Implemented filter-mapping <dispatcher> element
 + Implemented remote/local addr/port methods
 + Implemented setCharaterEncoding
 + Updated authentication so that a normal Principal is used.
 + updated to jasper 5.0.3

jetty-4.2.12 - 12 August 2003
 + Added missing S to some OPTIONS strings
 + Added open method to threaded server.
 + Fixed MIME types for chemicals
 + Fixed parameter ordering for a forward request.
 + Fixed up HTAccessHandler
 + FORMAuthenticator does 403 with empty error page.
 + Improved error messages from ProxyHandler
 + Padding for IE in RootNotFoundHandler
 + Removed protection of org.mortbay.http attributes
 + Restore max inactive interval for session manager

jetty-4.2.11 - 12 July 2003
 + Branched for Jetty 5 development.
 + Cookie params all in lower case.
 + Fixed race in servlet initialization code.
 + Prevent AJP13 from reordering query.
 + Simplified AJP13 connection handling.
 + Support separate Monitor class for start

jetty-4.2.10 - 07 July 2003
 + Updates to JettyPlus documentation
 + Updates to Jetty tutorial for start.jar, jmx etc

jetty-4.2.10pre2 - 04 July 2003
 + Addition of mail service for JettyPlus
 + Allow multiple security-role-ref elements per servlet.
 + Cleaned up alias handling.
 + Confidential redirection includes query
 + Fixed cookie handling for old cookies and safari
 + handle multiple security role references
 + Handle Proxy-Connection better
 + Improvement to JettyPlus config of datasources and connection pools
 + Many improvements in JettyPlus java:comp handling
 + Move to Service-based architecture for JettyPlus features
 + Re-implementation of JNDI
 + Restricted ports in ProxyHandler.
 + Session statistics
 + URI always encodes %
 + XmlConfiguration can get/set fields.

jetty-4.2.10pre1 - 02 June 2003
 + Added SSO implementation for FORM authentication.
 + Added stop.jar
 + Deprecated forced chunking.
 + Fixed AJP13 protocol so that request/response header enums are correct.
 + Fixed form auth success redirect after retry, introduced in 4.2.9rc1
 + Fixed JSP code visibility problem introduced in Jetty-4.2.10pre0
 + Fixed problem with shared session for inter context dispatching.
 + Form authentication remembers URL over 403
 + ProxyHandler has improved test for request content
 + Removed support of org.mortbay.http.User role.
 + Trace support is now optional (in AbstractHttpHandler).
 + WebApplicationContext does not reassign defaults descriptor value.

jetty-4.2.10pre0 - 05 May 2003
 + Added ability to override jetty startup class by using -Djetty.server on
   runline
 + Allow params in form auth URLs
 + Allow query params in error page URL.
 + Apply the append flag of RolloverFileOutputStream constructor.
 + Fixed CRLF bug in MultiPartRequest
 + Fixed table refs in JDBCUserRealm.
 + FORM Authentication is serializable for session distribution.
 + getAuthType maps the HttpServletRequest final strings.
 + getAuthType returns CLIENT_CERT instead of CLIENT-CERT.
 + Incorporate jetty extra and plus into build
 + Incorporate JettyPlus jotm etc into build.
 + Integrate with JAAS
 + Massive reorg of the CVS tree.
 + Merge multivalued parameters in dispatcher.
 + Moved Log4JLogSink into JettyPlus
 + New look and feel for www site.
 + ProxyHandler checks black and white lists for Connect.
 + RolloverFileOutputStream manages Rollover thread.
 + Updated to jasper jars from tomcat 4.1.24
 + Warn if max form content size is reached.

jetty-4.2.9 - 19 March 2003
 + Conditional headers check after /dir to /dir/ redirection.

jetty-4.2.9rc2 - 16 March 2003
 + Added X-Forwarded-For header in ProxyHandler
 + Allow dispatch to j_security_check
 + Defaults descriptor has context classloader set.
 + Fixed build.xml for source release
 + Made rfc2068 PUT/POST Continues support optional.
 + Updated included jmx jars

jetty-4.2.9rc1 - 06 March 2003
 + Added requestlog to HttpContext.
 + Added support for client certs to AJP13.
 + Added trust manager support to SunJsseListener.
 + Allow delegated creation of WebApplication derivations.
 + Check Data contraints before Auth constraints
 + Cleaned up includes
 + Dump servlet can load resources for testing now.
 + Optional 2.4 behaviour for sessionDestroyed notification.
 + ProxyHandler has black and white host list.
 + Reduced default context cache sizes (Total 1MB file 100KB).
 + Removed checking for single valued headers.
 + Stop proxy url from doing user interaction.
 + Turn request log buffering off by default.
 + Work around URLClassloader not handling leading /

jetty-4.2.8_01 - 18 February 2003
 + Added a SetResponseHeadersHandler, can set P3P headers etc.
 + Added MBeans for Servlets and Filters
 + Added option to resolve remote hostnames.  Defaults to off.
 + Default servlet can have own resourceBase.
 + Fixed AdminServlet to handle changed getServletPath better.
 + Fixed CGI servlet to handle multiple headers.
 + Moved ProxyHandler to the src1.4 tree
 + Patched first release of 4.2.8 with correct version number
 + ProxyHandler can handle multiple cookies.
 + Rolled back SocketChannelListener to 4.2.5 version

jetty-4.2.7 - 04 February 2003
 + Changed PathMap to conform to / getServletPath handling.
 + Fixed proxy tunnel for non persistent connections.
 + Relative sendRedirect handles trailing / correctly.
 + Upgraded to JSSE 1.0.3_01 to fix security problem.

jetty-4.2.6 - 24 January 2003
 + Added HttpContext.setHosts to restrict context by real interface.
 + Added MBeans for session managers
 + Added version to HttpServerMBean.
 + Allow AJP13 buffers to be resized.
 + ClientCertAuthentication updates request.
 + Fixed LineInput problem with expanded buffers.
 + Fixed rel sendRedirects for root context.
 + Improved SocketChannelListener contributed.
 + Improved synchronization on AbstractSessionManager.

jetty-4.2.5 - 14 January 2003
 + Added Log4jSink in the contrib directory.
 + Don't process conditional headers and ranges for includes
 + Fixed pathParam bug for ;jsessionid
 + Fixed requestedSessionId null bug.

jetty-4.2.4 - 04 January 2003
 + Added MBeans for handlers
 + Clear context attributes after stop.
 + Clear context listeners after stop.
 + Fixed stop/start handling of servlet context
 + HTAccessHandler checks realm as well as htpassword.
 + Reuse empty LogSink slots.
 + Upgraded jasper to 4.1.18
 + Use requestedSessionId as default session ID.

jetty-4.2.4rc0 - 12 December 2002
 + Added gzip content encoding support to Default and ResourceHandler
 + Added HttpContext.flushCache
 + Allow empty host header.
 + Avoid optional 100 continues.
 + Better access to session manager.
 + Character encoding handling for GET requests.
 + Cheap clear for HttpFields
 + Cleaned up some unused listener throws.
 + Code logs objects rather than strings.
 + Configurable root context.
 + Dir listings in UTF8
 + Fixed dir listing from jars.
 + Fixed isSecure and getScheme for SSL over AJP13
 + Fixed setBufferSize NPE.
 + Handle = in param values.
 + Handle chunked form data.
 + Implemented RFC2817 CONNECT in ProxyHandler
 + Improved ProxyHandler to the point is works well for non SSL.
 + Improved setBufferSize handling
 + Limit form content size.
 + Removed container transfer encoding handling.
 + RootNotFoundHandler to help when no context found.
 + Simplified ThreadedServer
 + Update jasper to 4.1.16beta
 + Use ThreadLocals for ByteArrayPool to avoid synchronization.
 + Use Version to reset HttpFields

jetty-4.2.3 - 02 December 2002
 + Added links to Jetty Powered page
 + added main() to org.mortbay.http.Version
 + Added PKCS12Import class to import PKCS12 key directly
 + Check form authentication config for leading /
 + Cleaner servlet stop to avoid extra synchronization on handle
 + Clean up of ThreadedServer.stop()
 + Fixed some typos
 + org.mortbay.http.HttpContext.FileClassPathAttribute
 + Removed aggressive threadpool shrinkage to avoid deadlock on SMP machines.
 + removed old HttpContext.setDirAllowed()
 + Updated bat scripts

jetty-4.2.2 - 20 November 2002
 + Added EOFException to reduce log verbosity on closed connections.
 + Avoided bad buffer status after closed connection.
 + Fixed handling of empty headers
 + Fixed sendRedirect for non http URLS
 + Fixed URI query recycling for persistent connections

jetty-4.2.1 - 18 November 2002
 + Fixed bad optimization in UrlEncoding
 + Re-enabled UrlEncoding test harnesses

jetty-4.2.0 - 16 November 2002
 + Added definitions for RFC2518 WebDav response codes.
 + Added upload demo to dump servlet.
 + Fixed AJP13 buffer size.
 + Fixed include of Invoker servlet.
 + Fixed remove listener bug.
 + Lowercase jsessionid for URLs only.
 + Made NCSARequestLog easier to extend.
 + Many more optimizations.
 + Removed jasper source and just include jars from 4.1.12
 + Removed remaining non portable getBytes() calls
 + Restrict 304 responses to seconds time resolution.
 + Use IE date formatting for speed.
 + Worked around JVM1.3 bug for JSPs

jetty-4.1.4 - 16 November 2002
 + Fixed ContextLoader parent delegation bug
 + Fixed Invoker servlet for RD.include
 + Fixed remove SocketListener bug.
 + Last modified handling uses second resolution.
 + Made NCSARequestLog simpler to extend.
 + Use IE date formatting for last-modified efficiency

jetty-4.2.0rc1 - 02 November 2002
 + Fixed ContextLoader parent delegation bug.
 + Fixed directory resource bug in JarFileResource.
 + Fixed firstWrite after commit.
 + Fixed problem setting the size of chunked buffers.
 + Fixed servletpath on invoker for named servlets.
 + Improved handling of 2 byte encoded characters within forms.
 + Recycling of HttpFields class.
 + Removed unused Servlet and Servlet-Engine headers.
 + Renamed Filter application methods.
 + Support default mime mapping defined by *

jetty-4.2.0rc0 - 24 October 2002
 + Added authenticator to admin.xml
 + Added embedded iso8859 writer to HttpOutputStream.
 + Fixed RolloverFileOutputStream without date.
 + Fixed SessionManager initialization
 + Fixed Session timeout NPE.
 + Greg's birthday release!
 + Removed duplicate classes from jar

jetty-4.1.3 - 24 October 2002
 + Added authenticator to admin.xml
 + Fixed RolloverFileOutputStream without date.
 + Fixed SessionManager initialization
 + Fixed Session timeout NPE.

jetty-4.0.6 - 24 October 2002
 + Clear interrupted status in ThreadPool
 + fixed forward attribute handling for jsp-file servlets
 + Fixed forward query string handling
 + Fixed handling of relative sendRedirect after forward.
 + Fixed setCharacterEncoding to work with getReader
 + Fixed virtual hosts temp directories.

jetty-4.2.0beta0 - 13 October 2002
 + 404 instead of 403 for WEB-INF requests
 + Allow %3B encoded ; in URLs
 + Allow anonymous realm
 + Build without jmx
 + Fixed bad log dir detection
 + Fixed caching of directories to avoid shared buffers.
 + Fix Session invalidation bug
 + FORM authentication sets 403 error page
 + getNamedDispatcher(null) returns containers default servlet.
 + New AJP13 implementation.
 + New Buffering implementation.
 + New ThreadPool implementation.
 + Removed Dispatcher dependancy on ServletHttpContext
 + Stop/Start filters in declaration order.
 + unquote charset in content type
 + Update jasper to 4.1.12 tag
 + Use "standard" names for default,jsp & invoker servlets.

jetty-4.1.2 - 13 October 2002
 + 404 instead of 403 for WEB-INF requests
 + Allow %3B encoded ; in URLs
 + Allow anonymous realm
 + Build without jmx
 + Fixed bad log dir detection
 + Fixed caching of directories to avoid shared buffers.
 + Fix Session invalidation bug
 + FORM authentication sets 403 error page
 + getNamedDispatcher(null) returns containers default servlet.
 + Some AJP13 optimizations.
 + Stop/Start filters in declaration order.
 + unquote charset in content type
 + Update jasper to 4.1.12 tag
 + Use "standard" names for default,jsp & invoker servlets.

jetty-4.1.1 - 30 September 2002
 + Avoid setting sotimeout for optimization.
 + Cache directory listings.
 + Deprecated maxReadTime.
 + Fixed client scripting vulnerability with jasper2.
 + Fixed infinite recursion in JDBCUserRealm
 + Fixed space in resource name handling for jdk1.4
 + Merged LimitedNCSARequestLog into NCSARequestLog
 + Moved launcher/src to src/org/mortbay/start
 + String comparison of If-Modified-Since headers.
 + Touch files when expanding jars

jetty-4.1.0 - 22 September 2002
 + Added LimitedNCSARequestLog
 + ClientCertAuthenticator protected from null subjectDN
 + Context Initparams to control session cookie domain, path and age.
 + Fixed AJP13 handling of mod_jk loadbalancing.
 + Fixed CGI+windows security hole.
 + Handle unremovable tempdir.
 + NCSARequest log buffered default
 + Sorted directory listings.
 + Stop servlets in opposite order to start.
 + Use javac -target 1.2 for normal classes
 + WEB-INF/classes before WEB-INF/lib

jetty-4.1.0RC6 - 14 September 2002
 + Added logon.jsp for no cookie form authentication.
 + Added redirect to welcome file option.
 + Cleaned up old debug.
 + Don't URL encode FileURLS.
 + Encode URLs of Authentication redirections.
 + Extended Session API to pass request for jvmRoute handling
 + Fixed problem with AJP 304 responses.
 + FormAuthenticator uses normal redirections now.
 + Improved HashUserRealm doco
 + Improved look and feel of demo

jetty-4.1.0RC5 - 08 September 2002
 + Added commandPrefix init param to CGI
 + AJP13Listener caught up with HttpConnection changes.
 + Implemented security-role-ref for isUserInRole.
 + Improved errors for misconfigured realms.
 + More cleanup in ThreadPool for idle death.

jetty-4.1.0RC4 - 30 August 2002
 + Created statsLock sync objects to avoid deadlock when stopping.
 + Included IbmJsseListener in the contrib directory.
 + Reverted to 302 for all redirections as all clients do not understand 303
 + Updated jasper2 to 4.1.10 tag.

jetty-4.1.0RC3 - 28 August 2002
 + Added buffering to request log
 + Added defaults descriptor to addWebApplications.
 + addWebApplications encodes paths to allow for spaces in file names.
 + Allow FORM auth pages to be within security constraint.
 + Allow WebApplicationHandler to be used with other handlers.
 + Created and integrated the Jetty Launcher
 + Fixed security problem for suffix matching with trailing "/"
 + Improved handling of path encoding in Resources for bad JVMs
 + Improved handling of PUT,DELETE & MOVE.
 + Made Resource canonicalize it's base path for directories

jetty-4.1.0RC2 - 20 August 2002
 + Added HttpListener.bufferReserve
 + Build ant, src and zip versions with the release
 + Clear interrupted status in ThreadPool
 + Conveninace setClassLoaderJava2Compliant method.
 + Fixed HttpFields cache overflow
 + Improved ByteArrayPool to handle multiple sizes.
 + Updated to Jasper2 (4_1_9 tag)
 + Use system line separator for log files.

jetty-4.1.0RC1 - 11 August 2002
 + Fixed forward query string handling
 + Fixed forward to jsp-file servlet
 + Fixed getContext to use canonical contextPathSpec
 + Fixed handling of relative sendRedirect after forward.
 + Fixed setCharacterEncoding to work with getReader
 + Improved the return codes for PUT
 + Made HttpServer serializable
 + Updated international URI doco
 + Updated jasper to CVS snapshot 200208011920

jetty-4.1.0RC0 - 31 July 2002
 + Added DigestAuthenticator
 + Added ExpiryHandler which can set a default Expires header.
 + Added link to a Jetty page in Korean.
 + Changed URI default charset back to ISO_8859_1
 + Fixed getRealPath for packed war files.
 + Restructured Password into Password and Credentials

jetty-4.0.5 - 31 July 2002
 + Fixed getRealPath for packed war files.
 + Fixed getRequestURI for RD.forward to return new URI.
 + Reversed order of ServletContextListener.contextDestroyed calls

jetty-4.1.B1 - 19 July 2002
 + Added 2.4 Filter dispatching support.
 + Added PUT,DELETE,MOVE support to webapps.
 + CGI Servlet, catch and report program invocation failure status.
 + CGI Servlet, fixed suffix mapping problem.
 + CGI Servlet, pass all HTTP headers through.
 + CGI Servlet, set working directory for exec
 + Moved dynamic servlet handling to Invoker servlet.
 + Moved webapp resource handling to Default servlet.
 + Reversed order of ServletContextListener.contextDestroyed calls
 + Sessions create attribute map lazily.
 + Support HTTP/0.9 requests again
 + Updated mini.http.jar target

jetty-3.1.9 - 15 July 2002
 + Allow doHead requests to be forwarded.
 + Fixed race in ThreadPool for minThreads <= CPUs

jetty-4.1.B0 - 13 July 2002
 + Added work around of JDK1.4 bug with NIO listener
 + Allow filter init to access servlet context methods.
 + close rather than disable stream after forward
 + Fixed close problem with load balancer.
 + Fixed ThreadPool bug when minThreads <= CPUs
 + Keep notFoundContext out of context mapping lists.
 + mod_jk FAQ
 + Moved 3rd party jars to $JETTY_HOME/ext
 + NCSARequestLog can log to stderr
 + RD.forward changes getRequestURI.
 + Stopped RD.includes closing response.

jetty-4.1.D2 - 24 June 2002
 + Added AJP13 listener for apache integration.
 + Allow comma separated cookies and headers
 + Back out Don't chunk 30x empty responses.
 + Better recycling of HttpRequests.
 + Conditional header tested against welcome file not directory.
 + Fixed ChunkableOutputStream close propagation
 + Improved ThreadedServer stopping on bad networks
 + Moved jmx classes from JettyExtra to here.
 + Protect session.getAttributeNames from concurrent modifications.
 + Set contextloader during webapplicationcontext.start
 + Support trusted external authenticators.
 + Use ThreadLocals to avoid unwrapping in Dispatcher.

jetty-4.0.4 - 23 June 2002
 + Back out change: Don't chunk 30x empty responses.
 + Conditional header tested against welcome file not directory.
 + Improved ThreadedServer stopping on bad networks

jetty-4.0.3 - 20 June 2002
 + Allow comma separated cookies and headers
 + Allow session manager to be initialized when set.
 + Better recycling of HttpRequests.
 + Fixed close propagation of on-chunked output streams
 + Fixed japanese locale
 + Force security disassociation.
 + Protect session.getAttributeNames from concurrent modifications.
 + WebapplicationContext.start sets context loader

jetty-4.1.D1 - 08 June 2002
 + Added simple buffer pool.
 + Don't chunk 30x empty responses.
 + Fixed /foo/../bar// bug in canonical path.
 + Fixed "" contextPaths in Dispatcher.
 + Merged ResourceBase and SecurityBase into HttpContext
 + Recycle servlet requests and responses
 + Removed race for the starting of session scavaging
 + Reworked output buffering to keep constant sized buffers.

jetty-4.0.2 - 06 June 2002
 + Added OptimizeIt plug
 + Don't chunk 30x empty responses.
 + Fixed /foo/../bar// bug in canonical path.
 + Fixed "" contextPaths in Dispatcher.
 + Fixed handler/context start order.
 + Fixed web.dtd references.
 + Removed race for the starting of session scavaging

jetty-3.1.8 - 06 June 2002
 + Fixed /foo/../bar// bug in canonical path.
 + Fixed no slash context redirection.
 + Fixed singled threaded dynamic servlets
 + Made SecurityConstraint.addRole() require authentication.

jetty-4.1.D0 - 05 June 2002
 + Added OptimizeIt plug.
 + Added TypeUtil to reduce Integer creation.
 + BRAND NEW WebApplicationHandler & WebApplicationContext
 + Experimental CLIENT-CERT Authenticator
 + Fixed handler/context start order.
 + Fixed web.dtd references.
 + General clean up of the API for for MBean getters/setters.
 + Removed the HttpMessage facade mechanism
 + Restructured ResourceHandler into ResourceBase
 + The 4.1 Series started looking for even more performance within the 2.3
   specification.

jetty-4.0.1 - 22 May 2002
 + Fixed "null" return from getRealPath
 + Fixed contextclassloader on ServletContextEvents.
 + OutputStreamLogSink config improvements
 + Support graceful stopping of context and server.
 + Updated jasper to 16 May snapshot

jetty-4.0.1RC2 - 14 May 2002
 + 3DES Keylength was being reported as 0. Now reports 168 bits.
 + Added confidential and integral redirections to HttpListener
 + Better error for jre1.3 with 1.4 classes
 + Cleaned up RD query string regeneration.
 + Fixed ServletResponse.reset() to resetBuffer.
 + Implemented the run-as servlet tag.

jetty-4.0.1RC1 - 29 April 2002
 + Avoid flushes during RequestDispatcher.includes
 + Better handling if no realm configured.
 + Expand ByteBuffer full limit with capacity.
 + Fixed double filtering of welcome files.
 + Fixed FORM authentication auth of login page bug.
 + Fixed setTempDirectory creation bug
 + Improved flushing of chunked responses

jetty-4.0.1RC0 - 18 April 2002
 + AbstractSessionManager sets contextClassLoader for scavanging
 + Added extract arg to addWebApplications
 + DTD allows static "Get" and "Set" methods to be invoked.
 + Extended facade interfaces to HttpResponse.sendError
 + Fixed delayed response bug: Stopped HttpConnection consuming input from
   timedout connection.
 + Moved basic auth handling to HttpRequest
 + Pass pathParams via welcome file forward for jsessionid
 + Set thread context classloader for webapp load-on-startup inits
 + Updated Jasper to CVS snapshot from Apr 18 18:50:59 BST 2002

jetty-4.0.0 - 22 March 2002
 + Added IPAddressHandler for IP restrictions
 + Jetty.sh cygwin support
 + Minor documentation updates.
 + Updated contributors.
 + Updated tutorial configure version

jetty-4.0.RC3 - 20 March 2002
 + Changed html attribute order for mozilla quirk.
 + ContextInitialized notified before load-on-startup servlets.
 + Fixed ZZZ offset format to +/-HHMM
 + JDBCUserRealm instantiates JDBC driver
 + Suppress WriterOutputStream warning.
 + Updated history

jetty-4.0.RC2 - 12 March 2002
 + Added experimental nio SocketChannelListener
 + Added skeleton load balancer
 + Disabled the Password EXEC mechanism by default
 + Dont try to extract directories
 + Fixed column name in JDBCUserRealm
 + Fixed empty referrer in NCSA log.
 + Fixed security constraint problem with //
 + Fixed version for String XmlConfigurations
 + Removed redundant sessionID check.
 + Remove last of the Class.forName calls.
 + Security FAQ

jetty-3.1.7 - 12 March 2002
 + Fixed security problem with constraints being bypassed with // in URLs

jetty-4.0.RC1 - 06 March 2002
 + Added ContentEncodingHandler for compression.
 + Call response.flushBuffer after service to flush wrappers.
 + contextDestroyed event sent before destruction.
 + Contributors list as an image to prevent SPAM!
 + Empty suffix for temp directory.
 + FileResource depends less on FilePermissions.
 + Fixed filter vs forward bug.
 + Fixed recursive DEBUG loop in Logging.
 + Improved efficiency of quality list handling
 + Minor changes to make HttpServer work on J2ME CVM
 + Simplified filter API to chunkable streams
 + Updated jetty.sh to always respect arguments.
 + Warn if jdk 1.4 classes used on JVM <1.4
 + WebApplication will use ContextLoader even without WEB-INF directory.
 + XmlParser is validating by default. use o.m.x.XmlParser.NotValidating
   property to change.

jetty-3.1.6 - 28 February 2002
 + Dispatcher.forward dispatches directly to ServletHolder to avoid premature
   exception handling.
 + Empty suffix for temp directory.
 + Fixed HttpFields remove bug
 + HttpResponse.sendError makes a better attempt at finding an error page.
 + Implemented 2.3 clarifications to security constraint semantics PLEASE
   REVIEW YOUR SECURITY CONSTRAINTS (see README).
 + LineInput can handle any sized marks
 + Set Listeners default scheme

jetty-4.0.B2 - 25 February 2002
 + Accept jetty-web.xml or web-jetty.xml in WEB-INF
 + Added LoggerLogSink to direct Jetty Logs to JDK1.4 Log.
 + Added optional JDK 1.4 src tree
 + Added org.mortbay.http.JDBCUserRealm
 + Added String constructor to XmlConfiguration.
 + Adjust servlet facades for welcome redirection
 + Improved default jetty.xml
 + Improve handling of unknown URL protocols.
 + Init classloader for JspServlet
 + Minor Jasper updates
 + o.m.u.Frame uses JDK1.4 stack frame handling
 + Simplified addWebApplication
 + Slightly more agressive eating unused input from non persistent connection.
 + Start ServletHandler as part of the FilterHandler start.
 + User / mapping rather than /* for servlet requests to static content

jetty-4.0.B1 - 13 February 2002
 + Added setClassLoader and moved getFileClassPath to HttpContext
 + getRequestURI returns encoded path
 + HttpConnection always eats unused bodies
 + LineInput waits for LF after CF if seen CRLF before.
 + Merged HttpMessage and Message
 + Servlet request destined for static content returns paths as default servlet
 + Suppress error only for IOExceptions not derivitives.
 + Updated examples webapp from tomcat
 + WriterOutputStream so JSPs can include static resources.

jetty-4.0.B0 - 04 February 2002
 + Added AbstractSessionManager
 + Added Array element to XMLConfiguration
 + Added hack for compat tests in watchdog for old tomcat stuff
 + Added index links to tutorial
 + Allow listener schemes to be set.
 + Common handling of TRACE
 + Factor out RolloverFileOutputStream from OutputStreamLogSink
 + Fixed HttpFields remove bug
 + Handle special characters in resource file names better.
 + HttpContext destroy
 + Implemented 2.3 security constraint semantics PLEASE REVIEW YOUR SECURITY
   CONSTRAINTS (see README).
 + Reduce object count and add hash width to StringMap
 + Release process builds JettyExtra
 + Removed triggers from Code.
 + Remove request logSink and replace with RequestLog using
   RolloverFileOutputStream
 + Renamed getHttpServers and added setAnonymous
 + Stop and remove NotFound context for HttpServer
 + Support Random Session IDs in HashSessionManager.
 + Updated crimson to 1.1.3
 + Updated tutorial and FAQ
 + Welcome file dispatch sets requestURI.
 + Welcome files may be relative

jetty-4.0.D4 - 14 January 2002
 + Added BlueRibbon campaign.
 + Added isAuthenticated to UserPrincipal
 + Extract WAR files to standard temp directory
 + Fixed noaccess auth demo.
 + FORM auth caches UserPrincipal
 + Handle ServletRequestWrappers for Generic Servlets
 + Improved handling of UnavailableException
 + Improved HttpResponsse.sendError error page matching.
 + Prevent output after forward
 + RequestDispatcher uses cached resources for include
 + URI uses UTF8 for % encodings.

jetty-4.0.D3 - 31 December 2001
 + cookies with maxAge==0 expire on 1 jan 1970
 + Corrected name to HTTP_REFERER in CGI Servlet.
 + DateCache handles misses better.
 + Fixed cached filter wrapping.
 + Fixed ContextLoader lib handling.
 + Fixed getLocale again
 + Fixed UrlEncoding for % + combination.
 + Generalized temp file handling
 + HttpFields uses DateCache more.
 + Made Frame members private and fixed test harness
 + Moved admin port to 8081 to avoid JBuilder
 + Patch jasper to 20011229101000
 + Removed limits on mark in LineInput.
 + setCookie always has equals

jetty-3.1.5 - 11 December 2001
 + Allow POSTs to static resources.
 + Branched at Jetty_3_1
 + cookies with maxage==0 expired 1 jan 1970
 + Fixed ChunableInputStream.resetStream bug.
 + Fixed formatting of redirectURLs for NS4.08
 + Ignore IO errors when trying to persist connections.
 + setCookie always has equals for cookie value
 + stopJob/killStop in ThreadPool to improve stopping ThreadedServer on some
   platforms.

jetty-4.0.D2 - 02 December 2001
 + added addWebApplications auto discovery
 + Allow POSTs to static resources.
 + Better handling of charset in form encoding.
 + Disabled last forwarding by setPath()
 + Fixed ChunableInputStream.resetStream bug.
 + Fixed formatting of redirect URLs.
 + Ignore IO errors when trying to persist connections.
 + Made the root context a webapplication.
 + Moved demo docroot/servlets to demo directory
 + New event model to decouple from beans container.
 + Removed Demo.java (until updated).
 + Removed ForwardHandler.
 + Removed most of the old doco, which needs to be rewritten and added again.
 + Removed Request set methods (will be replaced)
 + Restructured for demo and test hierarchies
 + stopJob/killStop in ThreadPool to improve stopping ThreadedServer on some
   platforms.

jetty-4.0.D1 - 14 November 2001
 + Added Context and Session Event Handling
 + Added FilterHandler
 + Added FilterHolder
 + Changed HandlerContext to HttpContext
 + Fixed bug with request dispatcher parameters
 + Fixed ServletHandler with no servlets
 + New ContextLoader implementation.
 + New Dispatcher implementation
 + Removed destroy methods
 + Simplified MultiMap
 + Simplified ServletHandler

jetty-4.0.D0 - 06 November 2001
 + 1.2 JSP API
 + 2.3 Servlet API
 + Added examples webapp from tomcat4
 + Branched at Jetty_3_1
 + Branched from Jetty_3_1 == Jetty_3_1_4
 + Jasper from tomcat4
 + Start SessionManager abstraction.

jetty-3.1.4 - 06 November 2001
 + Added RequestLogFormat to allow extensible request logs.
 + Default PathMap separator changed to ":,"
 + Generate session unbind events on a context.stop()
 + getRealPath accepts \ URI separator on platforms using \ file separator.
 + HTAccessHandler made stricter on misconfiguration
 + PathMap now ignores paths after ; or ? characters.
 + Remove old stuff from contrib that had been moved to extra
 + Support the ZZZ timezone offset format in DateCache

jetty-3.1.3 - 26 October 2001
 + Allow a per context UserRealm instance.
 + Correct dispatch to error pages with javax attributes set.
 + Fixed binary files in CVS
 + Fixed several problems with external role authentication. Role
   authentication in JBoss was not working correctly and there were possible
   object leaks. The fix required an API change to UserPrinciple and UserRealm.
 + Fixed Virtual hosts to case insensitive.
 + Fix security problem with trailing special characters. Trailing %00 enabled
   JSP source to be viewed or other servlets to be bypassed.
 + Improved FORM auth handling of role failure.
 + Improved Jasper debug output.
 + Improved ThreadedServer timeout defaults
 + PathMap spec separator changed from ',' to ':'. May be set with
   org.mortbay.http.PathMap.separators system property.
 + Upgraded JSSE to 1.0.2

jetty-3.1.2 - 13 October 2001
 + Added run target to ant
 + Added ServletHandler.sessionCount()
 + Added short delay to shutdown hook for JVM bug.
 + Changed 304 responses for Opera browser.
 + Changed JSESSIONID to jsessionid
 + Changed unsatisfiable range warnings to debug.
 + Fixed attr handling in XmlParser.toString
 + Fixed authentication role handling in FORM auth.
 + Fixed double entry on PathMap.getMatches
 + Fixed FORM Authentication username.
 + Fixed NotFoundHandler handling of unknown methods
 + Fixed request log date formatting
 + Fixed servlet handling of non session url params.
 + FORM authentication passes query params.
 + Further improvements in handling of shutdown.
 + Log OK state after thread low warnings.

jetty-3.1.1 - 27 September 2001
 + Correctly ignore auth-constraint descriptions.
 + Fixed jar manifest format - patched 28 Sep 2001
 + Fixed ServletRequest.getLocale().
 + Handle requestdispatcher during init.
 + Reduced verbosity of bad URL errors from IIS virus attacks
 + Removed incorrect warning for WEB-INF/lib jar files.
 + Removed JDK 1.3 dependancy
 + Use lowercase tags in html package to be XHTML-like.

jetty-3.1.0 - 21 September 2001
 + Added HandlerContext.registerHost
 + Added long overdue Tutorial documentation.
 + Fix .. handling in URI
 + Fix flush on stop bug in logs.
 + Fix FORM authentication on exact patterns
 + Fix Jetty.bat for spaces.
 + Fix param reading on CGI servlet
 + Fix REFFERER in CGI
 + Fix ResourceHandler cache invalidate.
 + Fix reuse of Resource
 + Fix ServletResponse.setLocale()
 + Improved closing of listeners.
 + Improved some other documentation.
 + New simplified jetty.bat
 + Optimized List creation
 + Removed win32 service.exe

jetty-3.1.rc9 - 02 September 2001
 + Added bin/orgPackage.sh script to change package names.
 + Added handlerContext.setClassPaths
 + Added lowResourcePersistTimeMs for more graceful degradation when we run out
   of threads.
 + Added support for Nonblocking listener.
 + Changed to org.mortbay domain names.
 + Fixed bug with non cookie sessions.
 + Fixed handling of rel form authentication URLs
 + Format cookies in HttpFields.
 + Form auth login and error pages relative to context path.
 + Patched Jasper to 3.2.3.

jetty-3.1.rc8 - 22 August 2001
 + Added HttpServer statistics
 + Allow contextpaths without leading /
 + Allow per context log files.
 + Buffer allocation
 + Don't add notfound context.
 + Fixed handling of default mime types
 + ISO8859 conversion
 + Many major and minor optimizations:
 + OutputStreamLogSink replaces WriterLogSink
 + Removed race from dynamic servlet initialization.
 + Separation of URL params in HttpHandler API.
 + StringMap
 + Support WEB-INF/web-jetty.xml configuration extension for webapps
 + Updated sponsors page
 + URI canonicalPath
 + URI pathAdd

jetty-3.1.rc7 - 09 August 2001
 + Added doco for Linux port redirection.
 + Added FORM authentication.
 + Added method handling to HTAccessHandler.
 + Added shutdown hooks to Jetty.Server to trap Ctl-C
 + Added UML diagrams to Jetty architecture documentation.
 + Added utility methods to ServletHandler for wrapping req/res pairs.
 + Don't persist connections if low on threads.
 + Dump Servlet displays cert chains
 + Fix bug in sendRedirect for HTTP/1.1
 + Fixed bug with session ID generation.
 + Fixed redirect handling by the CGI Servlet.
 + Fixed request.getPort for redirections from 80
 + Optimized HttpField handling to reduce object creatiyon.
 + Remove old context path specs
 + ServletRequest SSL attributes in line with 2.2 and 2.3 specs.
 + ServletResponse.sendRedirect puts URLs into absolute format.
 + Use Enumerations to reduce conversions for servlet API.

jetty-3.1.rc6 - 10 July 2001
 + Added Client authentication to the JsseListener
 + Added debug and logging config example to demo.xml
 + Added Get element to the XmlConfiguration class.
 + Added getResource to HandleContext.
 + Added Static calls to the XmlConfiguration class.
 + Avoid script vulnerability in error pages.
 + Cleaned up destroy handling of listeners and contexts.
 + Cleaned up Win32 Service server creation.
 + Close persistent HTTP/1.0 connections on missing Content-Length
 + Fixed a problem with Netscape and the acrobat plugin.
 + Fixed bug in B64Code. Optimised B64Code.
 + Fixed XmlParser to handle xerces1.3 OK
 + Improved debug output for IOExceptions.
 + Improved SSL debugging information.
 + KeyPairTool can now load cert chains.
 + KeyPairTool is more robust to provider setup.
 + Moved gimp image files to Jetty3Extra
 + Moved mime types and encodings to property bundles.
 + Removed getConfiguration from LifeCycleThread to avoid JMX clash.
 + RequestDispatch.forward() uses normal HandlerContext.handle() path if
   possible.
 + Updated to JSSE-1.0.2, giving full strength crypto.
 + Use exec for jetty.sh run
 + WebApps initialize resourceBase before start.
 + Win32 Service uses Jetty.Server instead of HttpServer.

jetty-3.1.rc5 - 01 May 2001
 + Added build target for mini.jetty.jar - see README.
 + Added HTaccessHandler to authenitcate against apache .htaccess files.
 + Added query param handling to ForwardHandler
 + Added ServletHandler().setUsingCookies().
 + Added UnixCrypt support to c.m.U.Password
 + Fixed EOF handling in MultiPartRequest.
 + Fixed forwarding to null pathInfo requests.
 + Fixed handling of empty responses at header commit.
 + Fixed handling of multiple cookies.
 + Fixed jetty.bat classpath problems.
 + Fixed ResourceHandler handling of ;JSESSIONID
 + Fixed sync of ThreadPool idleSet.
 + Major restructing of packages to separate servlet dependancies. c.m.XML  -
   moved XML dependant classes from c.m.Util c.m.HTTP - No servlet or XML
   dependant classes: c.m.Jetty.Servlet - moved from c.m.HTTP.Handler.Servlet
   c.m.Servlet - received some servlet dependant classes from HTTP.
 + Optimized canonical path calculations.
 + Request log contains bytes actually returned.
 + Warn and close connections if content-length is incorrectly set.

jetty-3.0.6 - 26 April 2001
 + Fixed EOF handlding in MultiPartRequest.
 + Fixed forwarding to null pathInfo requests.
 + Fixed handling of empty responses at header commit.
 + Fixed ResourceHandler handling of ;JSESSIONID
 + Fixed sync of ThreadPool idleSet.
 + Load-on-startup the JspServlet so that precompiled servlets work.

jetty-3.1.rc4 - 14 April 2001
 + Added idle thread getter to ThreadPool.
 + Include full versions of JAXP and Crimson
 + Load-on-startup the JspServlet so that precompiled servlets work.
 + Removed stray debug println from the Frame class.

jetty-3.0.5 - 14 April 2001
 + Branched from 3.1 trunk to fix major errors
 + Created better random session ID
 + Don't chunk if content length is known.
 + fixed getLocales handling of quality params
 + Fixed LineInput bug EOF
 + Fixed session invalidation unbind notification to conform with spec
 + Improved flush ordering for forwarded requests.
 + Load-on-startup the JspServlet so that precompiled servlets work.
 + Resource handler strips URL params like JSESSION.
 + Turned off range handling by default until bugs resolved

jetty-3.1.rc3 - 09 April 2001
 + Added ContentHandler Observer to XmlParser.
 + Allow webapp XmlParser to be observed for ejb-ref tags etc.
 + Cleaned up handling of exceptions thrown by servlets.
 + Created better random session ID
 + Frame handles more JIT stacks.
 + Handle zero length POSTs
 + Implemented multi-part ranges so that acrobat is happy.
 + Improved flush ordering for forwarded requests.
 + Improved ThreadPool stop handling
 + Simplified multipart response class.
 + Start session scavenger if needed.

jetty-3.1.rc2 - 30 March 2001
 + Added MultiException to throw multiple nested exceptions.
 + added options to turn off ranges and chunking to support acrobat requests.
 + fixed getLocales handling of quality params
 + fixed getParameter(name) handling for multiple values.
 + Improved handling of Primitive classes in XmlConfig
 + Improved logging of nested exceptions.
 + Lifecycle.start() may throw Exception
 + Only one instance of default MIME map.
 + Renamed getConnection to getHttpConnection
 + Use reference JAXP1.1 for XML parsing.y
 + Version 1.1 of configuration dtd supports New objects.

jetty-3.1.rc1 - 18 March 2001
 + Added Jetty documentation pages from JettyWiki
 + Cleaned up build.xml script
 + Fixed problem with ServletContext.getContext(uri)
 + Minimal handling of Servlet.log before initialization.
 + Moved JMX and SASL handling to Jetty3Extra release
 + Resource handler strips URL params like JSESSION.
 + Various SSL cleanups

jetty-3.1.rc0 - 23 February 2001
 + Added JMX management framework.
 + Changed getter and setter methods that did not conform to beans API.
 + Dynamic servlets may be restricted to Context classloader.
 + Fixed init order for unnamed servlets.
 + Fixed session invalidation unbind notification to conform with spec
 + Improved handling of primitives in utilities.
 + Improved InetAddrPort and ThreadedServer to reduce DNS lookups.
 + Reoganized packages to allowed sealed Jars
 + Socket made available via HttpConnection.
 + Use Thread context classloader as default context loader parent.

jetty-3.0.4 - 23 February 2001
 + Fixed LineInput bug with split CRLF.

jetty-3.0.3 - 03 February 2001
 + Allow Log to be disabled before initialization.
 + Fixed handling of directories without trailing /
 + Fixed pipelined request buffer bug.
 + Handle empty form content without exception.
 + Implemented web.xml servlet mapping to a JSP
 + Included new Jetty Logo

jetty-3.0.2 - 13 January 2001
 + Added etc/jetty.policy as example policy file.
 + Allow '+' in path portion of a URL.
 + Context specific security permissions.
 + Greatly improved buffering in ChunkableOutputStream
 + Handle unknown status reasons in HttpResponse
 + Ignore included response updates rather than IllegalStateException
 + Improved HTML.Block efficiency
 + Improved jetty.bat
 + Improved jetty.sh
 + Padded error bodies for IE bug.
 + Removed classloading stats which were causing circular class loading
   problems.
 + Replaced ResourceHandler FIFO cache with LRU cache.
 + Restructured demo site pages.
 + Try ISO8859_1 encoding if can't find ISO-8859-1

jetty-3.0.1 - 20 December 2000
 + Fixed value unbind notification for session invalidation.
 + Removed double null check possibility from ServletHolder

jetty-3.0.0 - 17 December 2000
 + Fixed rel path handling in default configurations.
 + Fixed rollover bug in WriterLogSink
 + Fixed taglib parsing
 + Fixed WriterLogSink init bug
 + Improved dtd resolution in XML parser.
 + Improved jetty.sh logging
 + Optional extract war files.
 + Use inner class to avoid double null check sync problems

jetty-3.0.0.rc8 - 13 December 2000
 + Added ForwardHandler
 + Change PathMap handling of /* to give precedence over suffix mapping.
 + Default log options changed if in debug mode.
 + Forward to welcome pages rather than redirect.
 + getSecurityHandler creates handler at position 0.
 + Improved exit admin handling
 + Jetty.Server catches init exceptions per server
 + Mapped *.jsp,*.jsP,*.jSp,*.jSP,*.Jsp,*.JsP,*.JSp,*.JSP
 + Optional alias checking added to FileResource.  Turned on by default on all
   platforms without the "/" file separator.
 + Patched jasper to tomcat 3.2.1
 + Protected META-INF as well as WEB-INF in web applications.
 + Removed security constraint on demo admin server.
 + Removed some unused variables.
 + Removed special characters from source.
 + SysV unix init script
 + Tidied handling of ".", ".." and "//" in resource paths

jetty-3.0.0.rc7 - 02 December 2000
 + Added Com.mortbay.HTTP.Handler.Servlet.Context.LogSink attribute to Servlet
   Context. If set, it is used in preference to the system log.
 + Added NotFoundServlet
 + Added range handling to ResourceHandler.
 + Allow dynamic servlets to be served from /
 + Auto add a NotFoundHandler if needed.
 + CGI servlet handles not found better.
 + Changed log options to less verbose defaults.
 + Conditionals apply to puts, dels and moves in ResourceHandler.
 + Depreciated RollOverLogSink and moved functionality to an improved
   WriterLogSink.
 + Don't set MIME-Version in response.
 + Double null lock checks use ThreadPool.__nullLockChecks.
 + Extended security constraints (see README and WebApp Demo).
 + Fixed security problem with lowercase WEB-INF uris on windows.
 + Handle multiple inits of same servlet class.
 + PUT, MOVE disabled in WebApplication unless defaults file is passed.
 + Set the AcceptRanges header.
 + Set thread context classloader during handler start/stop calls.
 + Split Debug servlet out of Admin Servlet.
 + ThreadedServer.forceStop() now makes a connection to itself to handle
   non-premptive close.
 + URIs accept all characters < 0xff.
 + WEB-INF protected by NotFoundServlet rather than security constraint.

jetty-3.0.0.rc6 - 20 November 2000
 + Added ServletWriter that can be disabled.
 + Added Win32 service support
 + Admin servlet uses unique links for IE.
 + Allow HttpMessage state to be manipulated.
 + Allow load-on-startup with no content.
 + Allow multiple set cookies.
 + Corrected a few of the many spelling mistakes.
 + don't include classes in release.
 + Don't set connection:close for normal HTTP/1.0 responses.
 + Don't start HttpServer log sink on add.
 + Fixed RollOverFileLogSink bug with extra log files.
 + Implemented customizable error pages.
 + Implemented resource aliases in HandlerContext - used by Servlet Context
 + Improved Log defaults
 + Javadoc improvements.
 + Map tablib configuration to resource aliases.
 + Prevent reloading dynamic servlets at different paths.
 + Put extra server and servlet info in header.
 + Reduced risk of double null check sync problem.
 + RequestDispatcher.forward() only resets buffer, not headers.
 + RequestDispatcher new queries params replace old.
 + Resource gets systemresources from it's own classloader.
 + Servlet init order may be negative.
 + Session cookies are given context path
 + Sessions try version 1 cookies in set-cookie2 header.
 + Simple stats in ContextLoader.
 + Version details in header can be suppressed with System property
   java.com.mortbay.HTTP.Version.paranoid
 + Warn for missing WEB-INF or web.xml
 + Webapps serve dynamics servlets by default.

jetty-3.0.0.rc5 - 12 November 2000
 + Added debug form to Admin servlet.
 + Allow null cookie values
 + Avoid jprobe race warnings in DateCache
 + Default writer encoding set by mime type if not explicitly set.
 + Implemented servlet load ordering.
 + Many javadoc cleanups.
 + Merged DynamicHandler into ServletHandler.
 + Moved JSP classpath hack to ServletHolder
 + Pass flush through ServletOut
 + Relax webapp rules, accept no web.xml or no WEB-INF
 + Removed Makefile build system.
 + RequestDispatcher can dispatch static resources.
 + Servlet exceptions cause 503 unavailable rather than 500 server error

jetty-2.4.9 - 12 November 2000
 + HtmlFilter handles non default encodings
 + HttpListener default max idle time = 20s
 + HttpListener ignore InterruptedIOExceptions
 + HttpRequest.write uses ISO8859_1 encoding.
 + Writing HttpRequests encodes path

jetty-3.0.0.rc4 - 06 November 2000
 + Fixed mime type mapping bug introduced in RC3
 + Fixed mis-synchronization in ThreadPool.stop()
 + Ignore more IOExceptions (still visible with debug).
 + Provide default JettyIndex.properties

jetty-3.0.0.rc3 - 05 November 2000
 + Added bin/jetty.sh run script.
 + Added context class path dynamic servlet demo
 + Added gz tgz tar.gz .z mime mappings.
 + Added HandlerContext.setHttpServerAccess for trusted contexts.
 + Changed ThreadPool.stop for IBM 1.3 JVM
 + Fixed default mimemap initialization bug
 + Further clean up of the connection close actions
 + Handle mime suffixes containing dots.
 + Implemented mime mapping in webapplications.
 + Moved unused classes from com.mortbay.Util to com.mortbay.Tools in new
   distribution package.
 + Optimized persistent connections by recycling objects
 + Prevent servlet setAttribute calls to protected context attributes.
 + Removed redundant context attributes.
 + Set MaxReadTimeMs in all examples
 + Set the thread context class loader in HandlerContext.handle
 + Strip ./ from relative resources.
 + upgraded build.xml to ant v1.2

jetty-3.0.0.rc2 - 29 October 2000
 + Accept HTTP/1. as HTTP/1.0 (for netscape bug).
 + Accept public DTD for XmlConfiguration (old style still supported).
 + Cleaned up non persistent connection close.
 + ErlEncoding treats params without values as empty rather than null.
 + Fixed thread name problem in ThreadPool
 + Pass file based classpath to JspServlet (see README).
 + Prevented multiple init of ServletHolder
 + Replaced ISO-8859-1 literals with StringUtil static

jetty-3.0.0.rc1 - 22 October 2000
 + Added CGI to demo
 + Added HashUserRealm and cleaned up security constraints
 + Added Multipart request and response classes from Jetty2
 + Added simple admin servlet.
 + All attributes in javax. java. and com.mortbay. name spaces to be set.
 + Cleaned up exception handling.
 + Initialize JSP with classloader.
 + Moved and simplified ServletLoader to ContextLoader.
 + Partial handling of 0.9 requests.
 + removed Thread.destroy() calls.

jetty-2.4.8 - 23 October 2000
 + Fixed bug with 304 replies with bodies.
 + Fixed closing socket problem
 + Improved win32 make files.

jetty-3.0.B05 - 18 October 2000
 + Added default webapp servlet mapping /servlet/name/*
 + Cleaned up response committing and flushing
 + Fixed JarFileResource to handle jar files without directories.
 + Handler RFC2109 cookies (like any browser handles them!)
 + Implemented security-role-ref for servlets
 + Implemented war file support
 + improved ant documentation.
 + Improved default log format for clarity.
 + Improved null returns to get almost clean watchdog test.
 + Improved path spec interpretation by looking at 2.3 spec
 + Java2 style classloading
 + Made test harnesses work with ant.
 + Protected servletConfig from downcast security problems
 + Removed most deprecation warnings
 + Separated context attributes and initParams.

jetty-3.0.B04 - 12 October 2000
 + Added modified version of JasperB3.2 for JSP
 + Added webdefault.xml for web applications.
 + Do not try multiple servlets for a request.
 + Filthy hack to teach jasper JspServer Jetty classpath
 + Fixed problem with session ID in paths
 + Implemented Context.getContext(uri)
 + Merged and renamed third party jars.
 + Moved FileBase to docroot
 + Redirect to index files, so index.jsp works.
 + Restricted context mapping to simple model for servlets.

jetty-3.0.B03 - 09 October 2000
 + Added append mode in RolloverFileLogSink
 + Added release script
 + Catch stop and destroy exceptions in HttpServer.stop()
 + Expanded import package.*; lines
 + Expanded leading tabs to spaces
 + Handle ignorable spaces in WebApplication
 + Handle ignorable spaces in XmlConfiguration
 + Implemented request dispatching.
 + Improved Context to Handler contract.
 + Improved handler toString
 + Improved Log rollover.
 + Made LogSink a Lifecycle interface
 + Parse but not handler startup ordering in web applications.
 + Pass object to LogSink
 + Redirect context only paths.
 + Redo dynamic servlets handling
 + Remove 411 checks as IE breaks this rule after redirect.
 + Removed last remnants JDK 1.1 support
 + Send request log via a LogSink
 + Simplified path translation and real path calculation.
 + Warn about explicit sets of WebApplication

jetty-2.4.7 - 06 October 2000
 + Added encode methods to URI
 + Allow Objects to be passed to LogSink
 + fixes to SSL doco
 + Improved win32 build
 + Set content length on errors for keep alive.
 + Support key and keystore passwords
 + Various improvements to  ServletDispatch, PropertyTree and associated
   classes.

jetty-3.0.B02 - 24 August 2000
 + Added CGI servlet
 + Fixed bug in TestRFC2616
 + Fixed HTTP/1.0 input close bug
 + Fixed LineInput bug with SSL giving CR pause LF.
 + Improved ThreadedServer stop and destroy
 + Use resources in WebApplication

jetty-3.0.B01 - 21 August 2000
 + Implemented more webapp configuration
 + Partial implementation of webapp securitycontraints
 + SSL implemented with JsseListener
 + Switched to the aelfred XML parser from microstar, which is only partially
   validating, but small and lightweight

jetty-2.4.6 - 16 August 2000
 + Added passive mode methods to FTP
 + com.mortbay.Util.KeyPairTool added to handle openSSL SSL keys.
 + JsseListener & SunJsseListener added and documented
 + Minor changes to compile with jikes.
 + Turn Linger off before closing sockets, to allow restart.

jetty-3.0.A99 - 10 August 2000
 + Added Resource abstraction
 + Added Xmlconfiguration utility
 + Implemented jetty.xml configuration
 + Make it compile cleanly with jikes.
 + Re-added commented out imports for JDK-1.1 compile
 + Removed FileBase. Now use ResourceBase instead
 + Replaced FileHandler with ResourceHandler
 + ServletLoader simplied and uses ResourcePath
 + Use SAX XML parsing instead of DOM for space saving.

jetty-3.0.A98 - 20 July 2000
 + Allow HttpRequest.toString() handles bad requests.
 + Fixed constructor to RolloverFileLogSink
 + Implemented Jetty demos and Site as Web Application.
 + Implemented WebApplicationContext
 + Improved synchronization on LogSink
 + ServletRequest.getServerPort() returns 80 rather than 0
 + Switched to JDK1.2 only

jetty-3.0.A97 - 13 July 2000
 + Added error handling to LifeCycleThread
 + Added WML mappings
 + Better tuned SocketListener parameters
 + Fixed makefiles for BSD ls
 + Fixed persistent commits with no content (eg redirect+keep-alive).
 + Formatted version in server info string.
 + implemented removeAttribute on requests
 + Implemented servlet getLocale(s).
 + Implemented servlet isSecure().
 + Less verbose debug
 + Protect setContentLength from a late set in default servlet HEAD handling.
 + Started RequestDispatcher implementation.
 + Tempory request log implementation

jetty-2.4.5 - 09 July 2000
 + Added HtmlExpireFilter and removed response cache revention from HtmlFilter.
 + Don't mark a session invalid until after values unbound.
 + Fixed transaction handling in JDBC wrappers
 + Formatted version in server info.

jetty-3.0.A96 - 27 June 2000
 + Fixed bug with HTTP/1.1 Head reqests to servlets.
 + Supressed un-needed chunking EOF indicators.

jetty-3.0.A95 - 24 June 2000
 + Fixed getServletPath for default "/"
 + Handle spaces in file names in FileHandler.

jetty-3.0.A94 - 19 June 2000
 + Added HandlerContext to allow grouping of handlers into units with the same
   file, resource and class configurations.
 + Cleaned up commit() and added complete() to HttpResponse
 + Implemented Sessions.
 + PathMap exact matches can terminate with ; or # for URL sessions and
   targets.
 + Updated license to clarify that commercial usage IS OK!

jetty-3.0.A93 - 14 June 2000
 + Lots of changes and probably unstable
 + Major rethink! Moved to 2.2 servlet API

jetty-3.0.A92 - 07 June 2000
 + Added HTML classes to jar
 + Fixed redirection bug in FileHandler

jetty-2.4.4 - 03 June 2000
 + Added build-win32.mak
 + Added HTML.Composite.replace
 + Added RolloverFileLogSink
 + Added uk.org.gosnell.Servlets.CgiServlet to contrib
 + BasicAuthHandler uses getResourcePath so it can be used behind request
   dispatching
 + FileHandler implements IfModifiedSince on index files.
 + HttpRequest.setRequestPath does not null pathInfo.
 + Improved LogSink configuration
 + Many debug call optimizations
 + Support System.property expansions in PropertyTrees.

jetty-3.0.A91 - 03 June 2000
 + Abstracted ServletHandler
 + Added HTML classes from Jetty2
 + Implemented realPath and getResource methods for servlets.
 + Improved LogSink mechanism
 + Simplified class loading
 + Simplified HttpServer configuration methods and arguments

jetty-3.0.A9 - 07 May 2000
 + File handler checks modified headers on directory indexes.
 + Fixed double chunking bug in SocketListener.
 + Improvided finally handling of output end game.
 + ServletLoader tries unix then platform separator for zip separator.

jetty-3.0.A8 - 04 May 2000
 + addCookie takes an int maxAge rather than a expires date.
 + Added LogSink extensible log architecture.
 + Added Tenlet class for reverse telnet.
 + Code.ignore only outputs when debug is verbose.
 + Moved Sevlet2_1 handler to com.mortbay.Servlet2_1
 + Servlet2_1 class loading re-acrchitected. See README.

jetty-2.4.3 - 04 May 2000
 + Allow CRLF in UrlEncoded
 + Pass Cookies with 0 max age to browser.

jetty-2.4.2 - 23 April 2000
 + Added GNUJSP to JettyServer.prp file.
 + Added LogSink and FileLogSink classes to allow extensible Log handling.
 + Handle nested RequestDispatcher includes.
 + Modified GNUJSP to prevent close in nested requests.

jetty-3.0.A7 - 15 April 2000
 + Added InetGateway to help debug IE5 problems
 + added removeValue method to MultiMap
 + fixed flush problem with chunked output for IE5
 + Include java 1.2 source hierarchy
 + removed excess ';' from source

jetty-2.4.1 - 09 April 2000
 + Fixed bug in HtmlFilter for tags split between writes.
 + Removed debug println from ServletHolder.
 + Set encoding before exception in FileHandler.

jetty-3.0.A6 - 09 April 2000
 + added bin/useJava2Collections to convert to JDK1.2
 + Dates forced to use US locale
 + Improved portability of Frame and Debug.
 + Integrated skeleton 2.1 Servlet container
 + Removed Converter utilities and InetGateway.

jetty-2.4.0 - 24 March 2000
 + Absolute URIs are returned by getRequestURI (if sent by browser).
 + Added doc directory with a small start
 + Added per servlet resourceBase configuration.
 + Added VirtualHostHandler for virtual host handling
 + Fixed bug with RequestDispatcher.include()
 + Fixed caste problem in UrlEncoded
 + Fixed null pointer in ThreadedServer with stopAll
 + Form parameters only decoded for POSTs
 + Implemented full handling of cookie max age.
 + Improved parsing of stack trace in debug mode.
 + Moved SetUID native code to contrib hierarchy
 + RequestDispatcher handles URI parameters
 + Upgraded to gnujsp 1.0.0

jetty-2.3.5 - 25 January 2000
 + Added configuration option to turn off Keep-Alive in HTTP/1.0
 + Added contrib/com/kiwiconsulting/jetty JSSE SSL adaptor to release.
 + Allow configured servlets to be auto reloaded.
 + Allow properties to be configured for dynamic servlets.
 + Fixed expires bug in Cookies
 + Fixed nasty bug with HTTP/1.1 redirects.
 + Force locale of date formats to US.
 + ProxyHandler sends content for POSTs etc.

jetty-2.3.4 - 18 January 2000
 + Cookie map keyed on domain as well as name and path.
 + DictionaryConverter handles null values.
 + Fixed IllegalStateException handling in DefaultExceptionHandler
 + Fixed interaction with resourcePaths and proxy demo.
 + Improved HtmlFilter.activate header modifications.
 + include from linux rather than genunix for native builds
 + MethodTag.invoke() is now public.
 + Servlet properties allow objects to be stored.
 + URI decodes applies URL decoding to the path.

jetty-3.0.A5 - 19 October 1999
 + Do our own URL string encoding with 8859-1
 + Replaced LF wait in LineInput with state boolean.
 + Use char array in UrlEncoded.decode
 + Use ISO8859_1 instead of UTF8 for headers etc.

jetty-2.3.3 - 19 October 1999
 + Do our own URL encoding with ISO-8859-1
 + HTTP.HTML.EmbedUrl uses contents encoding.
 + Replaced UTF8 encoding with ISO-8859-1 for headers.
 + Use UrlEncoded for form parameters.

jetty-2.3.2 - 17 October 1999
 + Fixed getReader bug with HttpRequest.
 + Updated UrlEncoded with Jetty3 version.

jetty-3.0.A4 - 16 October 1999
 + Added LF wait after CR to LineInput.
 + Basic Authentication Handler.
 + Request attributes
 + UTF8 in UrlDecoded.decodeString.

jetty-2.3.1 - 14 October 1999
 + Added assert with no message to Code
 + Added Oracle DB adapter
 + Changed demo servlets to use writers in preference to outputstreams
 + Fixed GNUJSP 1.0 resource bug.
 + Force UTF8 for FTP commands
 + Force UTF8 for HTML
 + HTTP/1.0 Keep-Alive (about time!).
 + NullHandler/Server default name.name.PROPERTIES to load
   prefix/name.name.properties
 + Prevented thread churn on idle server.
 + ThreadedServer calls setSoTimeout(_maxThreadIdleMs) on accepted sockets.
   Idle reads will timeout.
 + Use UTF8 in HTTP headers

jetty-3.0.A3 - 14 October 1999
 + Added LifeCycle interface to Utils implemented by ThreadPool,
   ThreadedServer, HttpListener & HttpHandler
 + Added service method to HttpConnection for specialization.
 + MaxReadTimeMs added to ThreadedServer.
 + StartAll, stopAll and destroyAll methods added to HttpServer.

jetty-3.0.A2 - 13 October 1999
 + Added cookie support and demo.
 + Cleaned up Util TestHarness.
 + Fixed LineInput problem with repeated CRs
 + HEAD handling.
 + HTTP/1.0 Keep-alive (about time!)
 + NotFound Handler
 + OPTION * Handling.
 + Prevent entity content for responses 100-199,203,304
 + Reduced flushing on writing response.
 + TRACE handling.
 + UTF8 handling on raw output stream.
 + Virtual Hosts.

jetty-3.0.A1 - 12 October 1999
 + Added HttpHandler interface with start/stop/destroy lifecycle
 + Added MultiMap for common handling of multiple valued parameters.
 + Added parameters to HttpRequest
 + Added PathMap implementing mapping as defined in the 2.2 API specification
   (ie. /exact, /prefix/*, *.extention & default ).
 + Implemented simple extension architecture in HttpServer.
 + LineInput uses own buffering and uses character encodings.
 + Quick port of FileHandler
 + Setup demo pages.
 + Updated HttpListener is start/stop/destroy lifecycle.

jetty-3.0.A0 - 09 October 1999
 + Added generalized HTTP Connection.
 + Added support for servlet 2.2 outbut buffer control.
 + Added support for transfer and content encoding filters.
 + Cleaned up chunking code to use LineInput and reduce buffering.
 + Cleanup and abstraction of ThreadPool.
 + Cleanup of HttpRequest and decoupled from Servlet API
 + Cleanup of HttpResponse and decoupled from Servlet API
 + Cleanup of LineInput, using 1.2 Collections.
 + Cleanup of URI, using 1.2 Collections.
 + Cleanup of UrlEncoded, using 1.2 Collections.
 + Created RFC2616 test harness.
 + Extended URI to handle absolute URLs
 + Generalized notification of outputStream events.
 + gzip and deflate request transfer encodings
 + HttpExceptions now produce error pages with specific detail of the
   exception.
 + HttpMessage supports chunked trailers.
 + HttpMessage supports message states.
 + Moved com.mortbay.Base classes to com.mortbay.Util
 + Moved HttpInput/OutputStream to ChunkableInput/OutputStream.
 + Split HttpHeader into HttpFields and HttpMessage.
 + Started fresh repository in CVS
 + TE field coding and trailer handler
 + ThreadedServer based on ThreadPool.

jetty-2.3.0 - 05 October 1999
 + Added SetUID class with native Unix call to set the effective User ID.
 + FTP closes files after put/get.
 + FTP uses InetAddress of command socket for data socket.

jetty-2.3.0A - 22 September 1999
 + Added "Powered by Jetty" button.
 + Added BuildJetty.java file.
 + Added GNUJSP 1.0 for the JSP 1.0 API.
 + Expanded tabs to spaces in source.
 + Made session IDs less predictable and removed race.
 + ServerContext available to HtmlFilters via context param
 + Use javax.servlet classes from JWSDK1.0

jetty-2.2.8 - 15 September 1999
 + Added disableLog() to turn off logging.
 + Allow default table attributes to be overriden.
 + Fixed bug in Element.attribute with empty string values.
 + Improved quoting in HTML element values
 + Made translation of getRequestURI() optional.
 + Removed recursion from TranslationHandler

jetty-2.2.7 - 09 September 1999
 + Added default row, head and cell elements to Table.
 + Added GzipFilter for content encoding.
 + FileHandler passes POST request through if the file does not exist.
 + Reverted semantics of getRequestURI() to return untranslated URI.

jetty-2.2.6 - 05 September 1999
 + Added destroy() method on all HttpHandlers.
 + Added ServletRunnerHandler to the contrib directories.
 + Allow the handling of getPathTranslated to be configured in ServletHandler.
 + class StyleLink added.
 + Cookies always available from getCookies.
 + Cookies parameter renamed to CookiesAsParameters
 + cssClass, cssID and style methods added to element.
 + FileHandler does not server files ending in '/'
 + Fixed Cookie max age order of magnitude bug.
 + HttpRequest.getSession() always returns a session as per the latest API
   spec.
 + Ignore duplicate single valued headers, rather than reply with bad request,
   as IE4 breaks the rules.
 + media added to Style
 + New implementation of ThreadPool, avoids a thread leak problem.
 + Removed JRUN options from ServletHandler configuration.
 + ServletHandler.destroy destroys all servlets.
 + SPAN added to Block
 + Updated HTML package to better support CSS:

jetty-2.2.5 - 19 August 1999
 + Always close connection after a bad request.
 + Better default handling of ServletExceptions
 + Close loaded class files so Win32 can overwrite them before GC (what a silly
   file system!).
 + Don't override the cookie as parameter option.
 + Fixed bug with closing connections in ThreadedServer
 + Improved error messages from Jetty.Server.
 + Limited growth in MultiPartResponse boundary.
 + Made start and stop non final in ThreadedServer
 + Set Expires header in HtmlFilter.

jetty-2.2.4 - 02 August 1999
 + Better help on Jetty.Server
 + Fixed bugs in HtmlFilter parser and added TestHarness.
 + HtmlFilter blanks IfModifiedSince headers on construction
 + HttpRequests may be passed to HttpFilter constructors.
 + Improved cfg RCS script.
 + ThreadedServer can use subclasses of Thread.

jetty-2.2.3 - 27 July 1999
 + Added stop call to HttpServer, used by Exit Servlet.
 + FileHandler defaults to allowing directory access.
 + Fixed parser bug in HtmlFilter
 + Improved performance of com.mortbay.HTML.Heading
 + JDBC tests modified to use cloudscape as DB.
 + Made setInitialize public in ServletHolder
 + Simplified JDBC connection handling so that it works with Java1.2 - albeit
   less efficiently.

jetty-2.2.2 - 22 July 1999
 + File handler passes through not allowed options for non existant files.
 + Fixed bug in com.mortbay.Util.IO with thread routines.
 + Fixed bug in HtmlFilter that prevented single char buffers from being
   written.
 + Fixed bug with CLASSPATH in FileJarServletLoader after attempt to load from
   a jar.
 + Implemented getResourceAsStream in FileJarServletLoader
 + Improved com.mortbay.Base.Log handling of different JVMs
 + Minor fixes to README
 + Moved more test harnesses out of classes.
 + NotFoundHandler can repond with SC_METHOD_NOT_ALLOWED.

jetty-2.2.1 - 18 July 1999
 + Added optional resourceBase property to HttpConfiguration. This is used as a
   URL prefix in the getResource API and was suggested by the JSERV and Tomcat
   implementors.
 + Added TerseExceptionHandler
 + Comma separate header fields.
 + Decoupled ExceptionHandler configuration from Handler stacks. Old config
   style will produce warning and Default behavior. See new config file format
   for changes.
 + Handle continuation lines in HttpHeader.
 + HtmlFilter resets last-modified and content-length headers.
 + Ignore IOException in ThreadedServer.run() when closing.
 + Implemented com.mortbay.Util.IO as a ThreadPool
 + Less verbose debug in PropertyTree
 + Limit maximum line length in HttpInputStream.
 + Protect against duplicate single valued headers.
 + Response with SC_BAD_REQUEST rather than close in more circumstances

jetty-2.2.0 - 01 July 1999
 + Added Protekt SSL HttpListener
 + Exit servlet improved (a little).
 + Fixed some of the javadoc formatting.
 + Improved feature description page.
 + Moved GNUJSP and Protekt listener to a contrib hierarchy.
 + ThreadedServer.stop() closes socket before interrupting threads.

jetty-2.2.Beta4 - 29 June 1999
 + Added comments to configuration files.
 + Added getGlobalProperty to Jetty.Server and used this to configure default
   page type.
 + Added JettyMinimalDemo.prp as an example of an abbreviated configuration.
 + Added property handling to ServletHandler to read JRUN servlet configuration
   files.
 + Altered meaning of * in PropertyTree to assist in abbreviated configuration
   files.
 + Expanded Mime.prp file
 + FileHandler flushes files from cache in DELETE method.
 + Made ServerSocket and accept call generic in ThreadedServer for SSL
   listeners.
 + Options "allowDir" added to FileHandler.
 + Restructured com.mortbay.Jetty.Server for better clarity and documentation.
 + ThreadedServer.stop() now waits until all threads are stopped.
 + Updated README.txt

jetty-2.2.Beta3 - 22 June 1999
 + Added alternate constructors to HTML.Include for InputStream.
 + Added file cache to FileHandler
 + Applied contributed patch of spelling and typo corrections
 + Fixed bug in HttpResponse flush.
 + Fixed file and socket leaks in Include and Embed tags.
 + Implemented efficient version of ServletContext.getResourceAsStream() that
   does not open a new socket connection (as does getResource()).
 + Improved Block.write.
 + LookAndFeelServlet uses getResourceAsStream to get the file to wrap. This
   allows it to benefit from any caching done and to wrap arbitrary content
   (not just files).
 + Ran dos2unix on all text files
 + Re-implemented ThreadedServer to improve and balance performance.
 + Restructure demo so that LookAndFeel content comes from simple handler
   stack.
 + Server.shutdown() clears configuration so that server may be restarted in
   same virtual machine.

jetty-2.2.Beta2 - 12 June 1999
 + Added all write methods to HttpOutputStream$SwitchOutputStream
 + Added com.mortbay.Jetty.Server.shutdown() for gentler shutdown of server.
   Called from Exit servlet
 + Handle  path info of a dynamic loaded servlets and correctly set the servlet
   path.
 + HttpRequest.getParameterNames() no longer alters the order returned by
   getQueryString().
 + Standardized date format in persistent cookies.

jetty-2.2.Beta1 - 07 June 1999
 + Allow configuration of MinListenerThreads, MaxListenerThreads,
   MaxListenerThreadIdleMs
 + Close files after use to avoid "file leak" under heavy load.
 + Defined abstract ServletLoader, derivations of which can be specified in
   HttpConfiguration properties.
 + Destroy requests and responses to help garbage collector.
 + Don't warn about IOExceptions unless Debug is on.
 + Fixed cache in FileJarServletLoader
 + Fixed incorrect version numbers in a few places.
 + Fixed missing copyright messages from some contributions
 + HtmlFilter optimized for being called by a buffered writer.
 + Implemented all HttpServer attribute methods by mapping to the
   HttpConfiguration properties.  Dynamic reconfiguration is NOT supported by
   these methods (but we are thinking about it).
 + Improved ThreadPool synchronization and added minThreads.
 + Included GNUJSP 0.9.9
 + Limit the job queue only grow to the max number of threads.
 + Optional use of DateCache in log file format
 + Restructure ThreadedServer to reduce object creation.

jetty-2.2.Beta0 - 31 May 1999
 + Added "Initialize" attribute to servlet configuration to allow servlet to be
   initialized when loaded.
 + Added HttpResponse.requestHandled() method to avoid bug with servlet doHead
   method.
 + Added Page.rewind() method to allow a page to be written multiple times
 + Handle malformed % characters in URLs.
 + HttpRequest.getCookies returns empty array rather than null for no cookies.
 + Included and improved version of ThreadPool for significant performance
   improvement under high load.
 + Included contributed com.mortbay.Jetty.StressTester class
 + LogHandler changed to support only a single outfile and optional append.
 + Removed support for STF
 + Servlet loader handles jar files with different files separator.
 + ThreadedServer gently shuts down.
 + Token effort to keep test files out of the jar

jetty-2.2.Alpha1 - 07 May 1999
 + Call destroy on old servlets when reloading.
 + Dynamic servlets can have autoReload configured
 + Fixed bug in SessionDump
 + Made capitalization of config file more consistent(ish)
 + ServletHolder can auto reload servlets
 + Wait for requests to complete before reloading.

jetty-2.2.Alpha0 - 06 May 1999
 + Added reload method to ServletHolder, but no way to call it yet.
 + Added ServletLoader implementation if ClassLoader.
 + Changed options for FileServer
 + Dynamic loading of servlets.
 + Fixed date overflow in Cookies
 + HttpHandlers given setProperties method to configure via Properties.
 + HttpListener class can be configured
 + HttpResponse.sendError avoids IllegalStateException
 + Implemented ServletServer
 + Improved PropertyTree implementation
 + Improved SessionDump servlet
 + Mime suffix mapping can be configured.
 + New Server class using PropertyTree for configuration
 + Old Jetty.Server class renamed to Jetty.Server21
 + Removed historic API from sessions
 + Removed SimpleServletServer

jetty-2.1.7 - 22 April 1999
 + Fixed showstopper bug with getReader and getWriter in requests and
   responses.
 + HttpFilter uses package interface to get HttpOutputStream

jetty-2.1.6 - 21 April 1999
 + Added additional date formats for HttpHeader.getDateHeader
 + New simpler version of PropertyTree
 + Reduced initial size of most hashtables to reduce default memory overheads.
 + Return EOF from HttpInputStream that has a content length.
 + Throw IllegalStateException as required from gets of
   input/output/reader/writer in requests/responses.
 + Updated PropertyTreeEditor

jetty-2.1.5 - 15 April 1999
 + Added setType methods to com.mortbay.FTP.Ftp
 + Fixed alignment bug in TableForm
 + Fixed bug in ServletDispatch for null pathInfo
 + Fixed bugs with invalid sessions
 + Form parameters protected against multiple decodes when redirected.
 + HtmlFilter now expands <!=SESSION> to the URL encoded session if required.
 + Implemented HttpRequest.getReader()
 + Instrumented most of the demo to support URL session encoding.
 + Moved SessionHandler to front of stacks
 + Page factory requires response for session encoding
 + Reduced session memory overhead of sessions
 + Removed RFCs from package
 + Servlet log has been diverted to com.mortbay.Base.Log.event() Thus debug
   does not need to be turned on to see servlet logs.
 + Session URL encoding fixed for relative URLs.

jetty-2.1.4 - 26 March 1999
 + fixed bug in getRealPath
 + Fixed problem compiling PathMap under some JDKs.
 + getPathTranslated now call getRealPath with pathInfo (as per spec).
 + HttpRequest attributes implemented.
 + pathInfo returns null for zero length pathInfo (as per spec). Sorry if this
   breaks your servlets - it is a pain!
 + Reduced HTML dependence in HTTP package to allow minimal configuration
 + Session max idle time implemented.
 + Tightened license agreement so that binary distributions are required to
   include the license file.

jetty-2.1.3 - 19 March 1999
 + Added support for suffixes to PathMap
 + Included GNUJSP implementation of Java Server Pages
 + Use Java2 javadoc

jetty-2.1.2 - 09 March 1999
 + API documentation for JSDK 2.1.1
 + Cascading style sheet HTML element added.
 + Converted most servlets to HttpServlets using do Methods.
 + Fixed trailing / bug in FileHandler (again!).
 + JSDK 2.1.1

jetty-2.1.1 - 05 March 1999
 + com.mortbay.Base.DateCache class added and used to speed date handling.
 + Fast char buffer handling in HttpInputStream
 + Faster version of HttpHeader.read()
 + Faster version of HttpInputStream.readLine().
 + Faster version of HttpRequest
 + Handle '.' in configured paths (temp fix until PropertyTrees)
 + Reduced number of calls to getRemoteHost for optimization
 + Size all StringBuffers

jetty-2.1.0 - 22 February 1999
 + Deprecated com.mortbay.Util.STF
 + getServlet methods return null.
 + image/jpg -> image/jpeg
 + PropertyTrees (see new Demo page)
 + ServletDispatch (see new Demo page)
 + Session URL Encoding

jetty-2.1.B1 - 13 February 1999
 + Added video/quicktime to default MIME types.
 + Fixed bug with if-modified-since in FileHandler
 + Fixed bug with MultipartRequest.
 + Implemented getResource and getResourceAsStream (NOT Tested!).
 + Implemented Handler translations and getRealPath.
 + Implemented RequestDispatcher (NOT Tested!).
 + Improved handling of File.separator in FileHandler.
 + Replace package com.mortbay.Util.Gateway with class
   com.mortbay.Util.InetGateway
 + Updated DefaultExceptionHandler.
 + Updated InetAddrPort.
 + Updated URI.

jetty-2.1.B0 - 30 January 1999
 + Added plug gateway classes com.mortbay.Util.Gateway
 + Added support for PUT, MOVE, DELETE in FileHandler
 + FileHandler now sets content length.
 + Fixed command line bug with SimpleServletConfig
 + Minor changes to support MS J++ and its non standard language extensions -
   MMMmmm should have left it unchanged!
 + Uses JSDK2.1 API, but not all methods implemented.

jetty-2.0.5 - 15 December 1998
 + added getHeaderNoParams
 + Temp fix to getCharacterEncoding

jetty-2.0.4 - 10 December 1998
 + Implement getCharacterEncoding
 + Improved default Makefile behaviour
 + Improved error code returns
 + Portability issues solved for Apple's
 + Removed MORTBAY_HOME support from Makefiles
 + Use real release of JSDK2.0 (rather than beta).

jetty-2.0.3 - 13 November 1998
 + Fix bug with index files for Jetty.Server. Previously servers configured
   with com.mortbay.Jetty.Server would not handle index.html files.  Need to
   make this configurable in the prp file.
 + Fixed errors in README file: com.mortbay.Jetty.Server was called
   com.mortbay.HTTP.Server
 + Limit threads in ThreadedServer and low priority listener option greatly
   improve performance under worse case loads.

jetty-2.0.2 - 01 November 1998
 + Add thread pool to threaded server for significant performance improvement.
 + Buffer files during configuration
 + Buffer HTTP Response headers.
 + Use JETTY_HOME rather than MORTBAY_HOME for build environment

jetty-2.0.1 - 27 October 1998
 + Released under an Open Source license.

jetty-2.0.0 - 25 October 1998
 + Added multipart/form-data demo.
 + Fixed Code.formatObject handling of null objects.
 + Removed Chat demo (too many netscape dependencies).
 + Removed exceptional case from FileHandler redirect.

jetty-2.0.Beta3 - 29 September 1998
 + Added com.mortbay.HTTP.MultiPartRequest to handle file uploads
 + Added com.mortbay.Jetty.Server (see README.Jetty)
 + Demo converted to an instance of com.mortbay.Jetty.Server
 + Fixed Log Handler again.
 + Ignore exception from HttpListener
 + Properly implemented multiple listening addresses
 + Send 301 for directories without trailing / in FileHandler

jetty-2.0Beta2 - 01 July 1998
 + Fixed Log Handler for HTTP/1.1
 + Slight improvement in READMEEs

jetty-2.0Beta1 - 01 June 1998
 + Fixed bug with calls to service during initialization of servlet
 + Handle full URLs in HTTP requests (to some extent)
 + Improved performance of Code.debug() calls, significantly in the case of non
   matching debug patterns.
 + Improved performance with special asciiToLowerCase
 + Provided addSection on com.mortbay.HTML.Page
 + Provided reset on com.mortbay.HTML.Composite.
 + Proxy demo in different server instance
 + Warn if MSIE used for multi part MIME.

jetty-2.0Alpha2 - 01 May 1998
 + Added date format to Log
 + Added timezone to Log
 + Handle params in getIntHeader and getDateHeader
 + Handle Single Threaded servlets with servlet pool
 + JDK1.2 javax.servlet API
 + Removed HttpRequest.getByteContent
 + Use javax.servlet.http.Cookie
 + Use javax.servlet.http.HttpSession
 + Use javax.servlet.http.HttpUtils.parsePostData

jetty-1.3.5 - 01 May 1998
 + Added date format to Log
 + Correct handling of multiple parameters
 + Debug triggers added to com.mortbay.Base.Code
 + Fixed socket inet bug in FTP

jetty-2.0Alpha1 - 08 April 1998
 + accept chunked data
 + Add HTTP/1.1 Date: header
 + Correct formatting of Date HTTP headers
 + Debug triggers added to com.mortbay.Base.Code
 + Fixed forward bug with no port number
 + handle extra spaces in HTTP headers
 + Handle file requests with If-Modified-Since: or If-Unmodified-Since:
 + Handle HEAD properly
 + Handle HTTP/1.1 Host: header
 + HttpTests test harness
 + persistent connections
 + Really fixed handling of multiple parameters
 + Removed HttpRequestHeader class
 + Requires Host: header for 1.1 requests
 + Send 100 Continue for HTTP/1.1 requests (concerned about push???)
 + Send Connection: close
 + Sends chunked data for 1.1 responses of unknown length.

jetty-1.3.4 - 15 March 1998
 + Dump servlet enhanced to exercise these changes.
 + Fixed handling of multiple parameters in query and form content.
   "?A=1%2C2&A=C%2CD" now returns two values ("1,2" & "C,D") rather than 4.
 + ServletHandler now takes an optional file base directory name which is used
   to set the translated path for pathInfo in servlet requests.

jetty-1.3.3
 + Closed exception window in HttpListener.java
 + Fixed TableForm.addButtonArea bug.
 + TableForm.extendRow() uses existing cell

jetty-1.3.2
 + Added per Table cell composite factories
 + Fixed proxy bug with no port number

jetty-1.3.1
 + Better handling of InvocationTargetException in debug
 + ForwardHandler only forwards as http/1.0 (from Tobias.Miller)
 + Improved parsing of stack traces
 + Minor fixes in SmtpMail
 + Minor release adjustments for Tracker

jetty-1.3.0
 + Added DbAdaptor to JDBC wrappers
 + Beta release of Tracker

jetty-1.2.0
 + Alternate look and feel for Jetty
 + Better Debug configuration
 + DebugServlet
 + Fixed install bug for nested classes
 + Reintroduced STF

jetty-1.1.1
 + Improved documentation

jetty-1.1
 + Improved connection caching in java.mortbay.JDBC
 + Moved HttpCode to com.mortbay.Util

jetty-1.0.1
 + Bug fixes

jetty-1.0
 + First release in com.mortbay package structure
 + Included Util, JDBC, HTML, HTTP, Jetty
<|MERGE_RESOLUTION|>--- conflicted
+++ resolved
@@ -1,29 +1,5 @@
 jetty-9.3.8-SNAPSHOT
 
-<<<<<<< HEAD
-jetty-9.2.15.v20160210 - 10 February 2016
- + 482042 New API, Allow customization of ServletHandler path mapping
- + 482243 Fixed GzipHandler for Include.
- + 482270 Expose upgrade request locales.
- + 482855 Content-Length omitted for POST requests with empty body
- + 483620 Servlet annotation mapping to "/" should override webdefault.xml
-   mapping
- + 483857 jetty-client onComplete isn't called in case of exception in
-   GZIPContentDecoder.
- + 484349 Promote WebSocket PathMappings / PathSpec to Jetty Http
- + 484350 Allow GzipHandler path include/exclude to use regex
- + 484397 Unavoidable NullPointerException in onMessage-Handler for
-   PongMessages
- + 484603 HashLoginService does not stop its PropertyUserStore
- + 484612 Restore WebSocket Session.close() sending 1000/Normal status code
- + 484621 Client hangs till timeout when Authentication.authenticate() throws
-   exception.
- + 487511 Jetty HTTP won't work on turkish systems.
- + 485535 jetty.sh results in FAILED when running service restart
- + 485663 NullPointerException in WebSocketSession during upgrade with DEBUG
-   logging
- + 485712 Quickstart web.xml is absolute 
-=======
 jetty-9.3.8.RC0 - 25 February 2016
  + 81 Exception not always thrown in Jetty to application when upload part is
    too big
@@ -66,9 +42,29 @@
  + 487511 Jetty HTTP won't work on turkish systems.
  + 487714 Avoid NPE in close race for async write
  + 487750 HTTP/2 push must not be recursive.
->>>>>>> 9111aeb6
-
-jetty-9.3.7.v20160115 - 15 January 2016
+
+jetty-9.2.15.v20160210 - 10 February 2016
+ + 482042 New API, Allow customization of ServletHandler path mapping
+ + 482243 Fixed GzipHandler for Include.
+ + 482270 Expose upgrade request locales.
+ + 482855 Content-Length omitted for POST requests with empty body
+ + 483620 Servlet annotation mapping to "/" should override webdefault.xml
+   mapping
+ + 483857 jetty-client onComplete isn't called in case of exception in
+   GZIPContentDecoder.
+ + 484349 Promote WebSocket PathMappings / PathSpec to Jetty Http
+ + 484350 Allow GzipHandler path include/exclude to use regex
+ + 484397 Unavoidable NullPointerException in onMessage-Handler for
+   PongMessages
+ + 484603 HashLoginService does not stop its PropertyUserStore
+ + 484612 Restore WebSocket Session.close() sending 1000/Normal status code
+ + 484621 Client hangs till timeout when Authentication.authenticate() throws
+   exception.
+ + 487511 Jetty HTTP won't work on turkish systems.
+ + 485535 jetty.sh results in FAILED when running service restart
+ + 485663 NullPointerException in WebSocketSession during upgrade with DEBUG
+   logging
+ + jetty-9.3.7.v20160115 - 15 January 2016
  + 471171 Support SYNC_FLUSH in GzipHandler
  + 485469 permessage-deflate extension causes protocol error in Firefox/Chrome
  + 485714 Update SSL configuration to mitigate SLOTH vulnerability
