--- conflicted
+++ resolved
@@ -24,11 +24,8 @@
 import java.io.OutputStream;
 import java.net.MalformedURLException;
 import java.net.URL;
-<<<<<<< HEAD
 import java.nio.ByteBuffer;
-=======
 import java.util.ArrayList;
->>>>>>> 7625f0b8
 import java.util.Enumeration;
 import java.util.List;
 import java.util.Map;
@@ -949,8 +946,6 @@
                         pos=start;
                     }
                     
-                    System.err.println("PART "+ibr);
-                    
                     IO.copy(in,multi,size);
                     pos+=size;
                 }
