<?xml version="1.0" encoding="UTF-8"?>
<project xmlns="http://maven.apache.org/POM/4.0.0" xmlns:xsi="http://www.w3.org/2001/XMLSchema-instance" xsi:schemaLocation="http://maven.apache.org/POM/4.0.0 http://maven.apache.org/maven-v4_0_0.xsd">
  <modelVersion>4.0.0</modelVersion>
  <parent>
    <groupId>org.eclipse.jetty</groupId>
    <artifactId>jetty-project</artifactId>
<<<<<<< HEAD
    <version>10.0.0-SNAPSHOT</version>
=======
    <version>9.4.0-SNAPSHOT</version>
    <relativePath>../pom.xml</relativePath>
>>>>>>> 399c5beb
  </parent>
  <groupId>org.eclipse.jetty.tests</groupId>
  <artifactId>tests-parent</artifactId>
  <name>Jetty Tests :: Parent</name>
  <url>http://www.eclipse.org/jetty</url>
  <packaging>pom</packaging>
  <build>
    <plugins>
      <plugin>
        <groupId>org.apache.maven.plugins</groupId>
        <artifactId>maven-javadoc-plugin</artifactId>
        <configuration>
          <additionalparam>-Xdoclint:none</additionalparam>
        </configuration>
      </plugin>
      <plugin>
        <groupId>org.codehaus.mojo</groupId>
        <artifactId>findbugs-maven-plugin</artifactId>
        <configuration>
          <!-- No Point running Findbugs on testing projects -->
          <skip>true</skip>
        </configuration>
      </plugin>
    </plugins>
    <pluginManagement>
      <plugins>
        <plugin>
          <groupId>org.neo4j.build.plugins</groupId>
          <artifactId>clirr-maven-plugin</artifactId>
          <configuration>
            <!-- No point running clirr on test projects -->
            <skip>true</skip>
          </configuration>
        </plugin>
      </plugins>
    </pluginManagement>
  </build>
  <modules>
    <module>test-webapps</module>
    <module>test-sessions</module>
    <module>test-continuation</module>
    <module>test-loginservice</module>
    <module>test-integration</module>
    <module>test-quickstart</module>
    <module>test-jmx</module>
    <module>test-http-client-transport</module>
  </modules>
</project><|MERGE_RESOLUTION|>--- conflicted
+++ resolved
@@ -4,12 +4,8 @@
   <parent>
     <groupId>org.eclipse.jetty</groupId>
     <artifactId>jetty-project</artifactId>
-<<<<<<< HEAD
     <version>10.0.0-SNAPSHOT</version>
-=======
-    <version>9.4.0-SNAPSHOT</version>
     <relativePath>../pom.xml</relativePath>
->>>>>>> 399c5beb
   </parent>
   <groupId>org.eclipse.jetty.tests</groupId>
   <artifactId>tests-parent</artifactId>
