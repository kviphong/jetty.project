--- conflicted
+++ resolved
@@ -885,10 +885,7 @@
             if (written > len)
                 throw new IllegalArgumentException("setContentLength(" + len + ") when already written " + written);
 
-<<<<<<< HEAD
             _contentLength = len;
-=======
->>>>>>> eda0cff9
             _fields.putLongField(HttpHeader.CONTENT_LENGTH, len);
             if (isAllContentWritten(written))
             {
