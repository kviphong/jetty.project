//
//  ========================================================================
//  Copyright (c) 1995-2013 Mort Bay Consulting Pty. Ltd.
//  ------------------------------------------------------------------------
//  All rights reserved. This program and the accompanying materials
//  are made available under the terms of the Eclipse Public License v1.0
//  and Apache License v2.0 which accompanies this distribution.
//
//      The Eclipse Public License is available at
//      http://www.eclipse.org/legal/epl-v10.html
//
//      The Apache License v2.0 is available at
//      http://www.opensource.org/licenses/apache2.0.php
//
//  You may elect to redistribute this code under either of these licenses.
//  ========================================================================
//

package org.eclipse.jetty.server.session;

import java.security.SecureRandom;
import java.util.Random;

import javax.servlet.http.HttpServletRequest;

import org.eclipse.jetty.server.SessionIdManager;
import org.eclipse.jetty.util.component.AbstractLifeCycle;
import org.eclipse.jetty.util.log.Log;
import org.eclipse.jetty.util.log.Logger;

public abstract class AbstractSessionIdManager extends AbstractLifeCycle implements SessionIdManager
{
    private static final Logger LOG = Log.getLogger(AbstractSessionIdManager.class);

    private final static String __NEW_SESSION_ID="org.eclipse.jetty.server.newSessionId";

    protected Random _random;
    protected boolean _weakRandom;
    protected String _workerName;
<<<<<<< HEAD

=======
    protected long _reseed=100000L;
    
>>>>>>> 60a6340f
    /* ------------------------------------------------------------ */
    public AbstractSessionIdManager()
    {
    }

    /* ------------------------------------------------------------ */
    public AbstractSessionIdManager(Random random)
    {
        _random=random;
    }


    /* ------------------------------------------------------------ */
    /**
     * @return the reseed probability
     */
    public long getReseed()
    {
        return _reseed;
    }

    /* ------------------------------------------------------------ */
    /** Set the reseed probability.
     * @param reseed  If non zero then when a random long modulo the reseed value == 1, the {@link SecureRandom} will be reseeded.
     */
    public void setReseed(long reseed)
    {
        _reseed = reseed;
    }

    /* ------------------------------------------------------------ */
    /**
     * Get the workname. If set, the workername is dot appended to the session
     * ID and can be used to assist session affinity in a load balancer.
     *
     * @return String or null
     */
    public String getWorkerName()
    {
        return _workerName;
    }

    /* ------------------------------------------------------------ */
    /**
     * Set the workname. If set, the workername is dot appended to the session
     * ID and can be used to assist session affinity in a load balancer.
     *
     * @param workerName
     */
    public void setWorkerName(String workerName)
    {
        if (workerName.contains("."))
            throw new IllegalArgumentException("Name cannot contain '.'");
        _workerName=workerName;
    }

    /* ------------------------------------------------------------ */
    public Random getRandom()
    {
        return _random;
    }

    /* ------------------------------------------------------------ */
    public synchronized void setRandom(Random random)
    {
        _random=random;
        _weakRandom=false;
    }

    /* ------------------------------------------------------------ */
    /**
     * Create a new session id if necessary.
     *
     * @see org.eclipse.jetty.server.SessionIdManager#newSessionId(javax.servlet.http.HttpServletRequest, long)
     */
    public String newSessionId(HttpServletRequest request, long created)
    {
        synchronized (this)
        {
            if (request!=null)
            {
                // A requested session ID can only be used if it is in use already.
                String requested_id=request.getRequestedSessionId();
                if (requested_id!=null)
                {
                    String cluster_id=getClusterId(requested_id);
                    if (idInUse(cluster_id))
                        return cluster_id;
                }

                // Else reuse any new session ID already defined for this request.
                String new_id=(String)request.getAttribute(__NEW_SESSION_ID);
                if (new_id!=null&&idInUse(new_id))
                    return new_id;
            }

            // pick a new unique ID!
<<<<<<< HEAD
            String id = newSessionId(request.hashCode());
=======
            String id=null;
            while (id==null||id.length()==0||idInUse(id))
            {
                long r0=_weakRandom
                ?(hashCode()^Runtime.getRuntime().freeMemory()^_random.nextInt()^(((long)request.hashCode())<<32))
                :_random.nextLong();
                if (r0<0)
                    r0=-r0;

		// random chance to reseed
		if (_reseed>0 && (r0%_reseed)== 1L)
		{
		    LOG.debug("Reseeding {}",this);
		    if (_random instanceof SecureRandom)
		    {
			SecureRandom secure = (SecureRandom)_random;
			secure.setSeed(secure.generateSeed(8));
		    }
		    else
		    {
			_random.setSeed(_random.nextLong()^System.currentTimeMillis()^request.hashCode()^Runtime.getRuntime().freeMemory());
		    }
		}

                long r1=_weakRandom
                ?(hashCode()^Runtime.getRuntime().freeMemory()^_random.nextInt()^(((long)request.hashCode())<<32))
                :_random.nextLong();
                if (r1<0)
                    r1=-r1;
                id=Long.toString(r0,36)+Long.toString(r1,36);
                
                //add in the id of the node to ensure unique id across cluster
                //NOTE this is different to the node suffix which denotes which node the request was received on
                if (_workerName!=null)
                    id=_workerName + id;
            }
>>>>>>> 60a6340f

            request.setAttribute(__NEW_SESSION_ID,id);
            return id;
        }
    }

    /* ------------------------------------------------------------ */
    public String newSessionId(long seedTerm)
    {
        // pick a new unique ID!
        String id=null;
        while (id==null||id.length()==0||idInUse(id))
        {
            long r0=_weakRandom
                    ?(hashCode()^Runtime.getRuntime().freeMemory()^_random.nextInt()^((seedTerm)<<32))
                    :_random.nextLong();
                    if (r0<0)
                        r0=-r0;
                    long r1=_weakRandom
                            ?(hashCode()^Runtime.getRuntime().freeMemory()^_random.nextInt()^((seedTerm)<<32))
                            :_random.nextLong();
                            if (r1<0)
                                r1=-r1;
                            id=Long.toString(r0,36)+Long.toString(r1,36);

                            //add in the id of the node to ensure unique id across cluster
                            //NOTE this is different to the node suffix which denotes which node the request was received on
                            if (_workerName!=null)
                                id=_workerName + id;
        }
        return id;
    }


    /* ------------------------------------------------------------ */
    public abstract void renewSessionId(String oldClusterId, String oldNodeId, HttpServletRequest request);


    
    /* ------------------------------------------------------------ */
    @Override
    protected void doStart() throws Exception
    {
       initRandom();
    }

    /* ------------------------------------------------------------ */
    @Override
    protected void doStop() throws Exception
    {
    }

    /* ------------------------------------------------------------ */
    /**
     * Set up a random number generator for the sessionids.
     *
     * By preference, use a SecureRandom but allow to be injected.
     */
    public void initRandom ()
    {
        if (_random==null)
        {
            try
            {
                _random=new SecureRandom();
            }
            catch (Exception e)
            {
                LOG.warn("Could not generate SecureRandom for session-id randomness",e);
                _random=new Random();
                _weakRandom=true;
            }
        }
        else
            _random.setSeed(_random.nextLong()^System.currentTimeMillis()^hashCode()^Runtime.getRuntime().freeMemory());
    }


}<|MERGE_RESOLUTION|>--- conflicted
+++ resolved
@@ -37,12 +37,8 @@
     protected Random _random;
     protected boolean _weakRandom;
     protected String _workerName;
-<<<<<<< HEAD
-
-=======
     protected long _reseed=100000L;
-    
->>>>>>> 60a6340f
+
     /* ------------------------------------------------------------ */
     public AbstractSessionIdManager()
     {
@@ -54,24 +50,6 @@
         _random=random;
     }
 
-
-    /* ------------------------------------------------------------ */
-    /**
-     * @return the reseed probability
-     */
-    public long getReseed()
-    {
-        return _reseed;
-    }
-
-    /* ------------------------------------------------------------ */
-    /** Set the reseed probability.
-     * @param reseed  If non zero then when a random long modulo the reseed value == 1, the {@link SecureRandom} will be reseeded.
-     */
-    public void setReseed(long reseed)
-    {
-        _reseed = reseed;
-    }
 
     /* ------------------------------------------------------------ */
     /**
@@ -110,6 +88,24 @@
     {
         _random=random;
         _weakRandom=false;
+    }
+
+    /* ------------------------------------------------------------ */
+    /**
+     * @return the reseed probability
+     */
+    public long getReseed()
+    {
+        return _reseed;
+    }
+
+    /* ------------------------------------------------------------ */
+    /** Set the reseed probability.
+     * @param reseed  If non zero then when a random long modulo the reseed value == 1, the {@link SecureRandom} will be reseeded.
+     */
+    public void setReseed(long reseed)
+    {
+        _reseed = reseed;
     }
 
     /* ------------------------------------------------------------ */
@@ -140,46 +136,7 @@
             }
 
             // pick a new unique ID!
-<<<<<<< HEAD
             String id = newSessionId(request.hashCode());
-=======
-            String id=null;
-            while (id==null||id.length()==0||idInUse(id))
-            {
-                long r0=_weakRandom
-                ?(hashCode()^Runtime.getRuntime().freeMemory()^_random.nextInt()^(((long)request.hashCode())<<32))
-                :_random.nextLong();
-                if (r0<0)
-                    r0=-r0;
-
-		// random chance to reseed
-		if (_reseed>0 && (r0%_reseed)== 1L)
-		{
-		    LOG.debug("Reseeding {}",this);
-		    if (_random instanceof SecureRandom)
-		    {
-			SecureRandom secure = (SecureRandom)_random;
-			secure.setSeed(secure.generateSeed(8));
-		    }
-		    else
-		    {
-			_random.setSeed(_random.nextLong()^System.currentTimeMillis()^request.hashCode()^Runtime.getRuntime().freeMemory());
-		    }
-		}
-
-                long r1=_weakRandom
-                ?(hashCode()^Runtime.getRuntime().freeMemory()^_random.nextInt()^(((long)request.hashCode())<<32))
-                :_random.nextLong();
-                if (r1<0)
-                    r1=-r1;
-                id=Long.toString(r0,36)+Long.toString(r1,36);
-                
-                //add in the id of the node to ensure unique id across cluster
-                //NOTE this is different to the node suffix which denotes which node the request was received on
-                if (_workerName!=null)
-                    id=_workerName + id;
-            }
->>>>>>> 60a6340f
 
             request.setAttribute(__NEW_SESSION_ID,id);
             return id;
@@ -196,19 +153,37 @@
             long r0=_weakRandom
                     ?(hashCode()^Runtime.getRuntime().freeMemory()^_random.nextInt()^((seedTerm)<<32))
                     :_random.nextLong();
-                    if (r0<0)
-                        r0=-r0;
-                    long r1=_weakRandom
-                            ?(hashCode()^Runtime.getRuntime().freeMemory()^_random.nextInt()^((seedTerm)<<32))
-                            :_random.nextLong();
-                            if (r1<0)
-                                r1=-r1;
-                            id=Long.toString(r0,36)+Long.toString(r1,36);
-
-                            //add in the id of the node to ensure unique id across cluster
-                            //NOTE this is different to the node suffix which denotes which node the request was received on
-                            if (_workerName!=null)
-                                id=_workerName + id;
+            if (r0<0)
+                r0=-r0;
+                    
+            // random chance to reseed
+            if (_reseed>0 && (r0%_reseed)== 1L)
+            {
+                LOG.debug("Reseeding {}",this);
+                if (_random instanceof SecureRandom)
+                {
+                    SecureRandom secure = (SecureRandom)_random;
+                    secure.setSeed(secure.generateSeed(8));
+                }
+                else
+                {
+                    _random.setSeed(_random.nextLong()^System.currentTimeMillis()^seedTerm^Runtime.getRuntime().freeMemory());
+                }
+            }
+            
+            long r1=_weakRandom
+                ?(hashCode()^Runtime.getRuntime().freeMemory()^_random.nextInt()^((seedTerm)<<32))
+                :_random.nextLong();
+            if (r1<0)
+                r1=-r1;
+            
+            id=Long.toString(r0,36)+Long.toString(r1,36);
+
+            //add in the id of the node to ensure unique id across cluster
+            //NOTE this is different to the node suffix which denotes which node the request was received on
+            if (_workerName!=null)
+                id=_workerName + id;
+    
         }
         return id;
     }
